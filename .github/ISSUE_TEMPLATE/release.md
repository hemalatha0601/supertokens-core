--- conflicted
+++ resolved
@@ -73,13 +73,10 @@
 ### 📚 Documentation (test site)
 
 - [ ] All recipe main documentation update
-<<<<<<< HEAD
-=======
 - [ ] Code type checking versions are pointing to X.Y
    - [ ] jsEnv
    - [ ] goEnv
    - [ ] pythonEnv
->>>>>>> ff04fd72
 - [ ] Update table schema in mysql / postgresql section for self hosted
 - [ ] community documentation update
 - [ ] website changes (test.supertokens.io)
