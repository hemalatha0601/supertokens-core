--- conflicted
+++ resolved
@@ -201,11 +201,8 @@
             if (name.equals(UserMetadataStorage.class.getName())
                     || name.equals(JWTRecipeStorage.class.getName())
                     || name.equals(ActiveUsersStorage.class.getName())
-<<<<<<< HEAD
                     || name.equals(BulkImportStorage.class.getName())
-=======
                     || name.equals(OAuthStorage.class.getName())
->>>>>>> f9dea956
             ) {
                 // user metadata is app specific and does not have any tenant specific data
                 // JWT storage does not have any user specific data
