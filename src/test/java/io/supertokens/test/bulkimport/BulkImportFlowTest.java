/*
 *    Copyright (c) 2024, VRAI Labs and/or its affiliates. All rights reserved.
 *
 *    This software is licensed under the Apache License, Version 2.0 (the
 *    "License") as published by the Apache Software Foundation.
 *
 *    You may not use this file except in compliance with the License. You may
 *    obtain a copy of the License at http://www.apache.org/licenses/LICENSE-2.0
 *
 *    Unless required by applicable law or agreed to in writing, software
 *    distributed under the License is distributed on an "AS IS" BASIS, WITHOUT
 *    WARRANTIES OR CONDITIONS OF ANY KIND, either express or implied. See the
 *    License for the specific language governing permissions and limitations
 *    under the License.
 */

package io.supertokens.test.bulkimport;

import com.google.gson.JsonArray;
import com.google.gson.JsonElement;
import com.google.gson.JsonObject;
import com.google.gson.JsonParser;
import io.supertokens.Main;
import io.supertokens.ProcessState;
import io.supertokens.cronjobs.CronTaskTest;
import io.supertokens.cronjobs.Cronjobs;
import io.supertokens.cronjobs.bulkimport.ProcessBulkImportUsers;
import io.supertokens.featureflag.EE_FEATURES;
import io.supertokens.featureflag.FeatureFlagTestContent;
import io.supertokens.multitenancy.Multitenancy;
import io.supertokens.pluginInterface.STORAGE_TYPE;
import io.supertokens.pluginInterface.bulkimport.BulkImportStorage;
import io.supertokens.pluginInterface.multitenancy.*;
import io.supertokens.pluginInterface.multitenancy.exceptions.TenantOrAppNotFoundException;
import io.supertokens.storageLayer.StorageLayer;
import io.supertokens.test.TestingProcessManager;
import io.supertokens.test.Utils;
import io.supertokens.test.httpRequest.HttpRequestForTesting;
import io.supertokens.test.httpRequest.HttpResponseException;
import io.supertokens.userroles.UserRoles;
import org.jetbrains.annotations.NotNull;
import org.junit.AfterClass;
import org.junit.Before;
import org.junit.Rule;
import org.junit.Test;
import org.junit.rules.TestRule;

import java.io.IOException;
import java.net.SocketTimeoutException;
import java.util.HashMap;
import java.util.Map;
import java.util.Random;
import java.util.UUID;

import static org.junit.Assert.*;

public class BulkImportFlowTest {

    @Rule
    public TestRule watchman = Utils.getOnFailure();

    @AfterClass
    public static void afterTesting() {
        Utils.afterTesting();
    }

    @Before
    public void beforeEach() {
        Utils.reset();
    }

    @Test
    public void testWithALotOfUsers() throws Exception {
        Main main = startCronProcess("14");

        int NUMBER_OF_USERS_TO_UPLOAD = 10000;

        if (StorageLayer.getBaseStorage(main).getType() != STORAGE_TYPE.SQL || StorageLayer.isInMemDb(main)) {
            return;
        }

        // Create user roles before inserting bulk users
        {
            UserRoles.createNewRoleOrModifyItsPermissions(main, "role1", null);
            UserRoles.createNewRoleOrModifyItsPermissions(main, "role2", null);
        }

        // upload a bunch of users through the API
        {
            for (int i = 0; i < (NUMBER_OF_USERS_TO_UPLOAD / 1000); i++) {
                JsonObject request = generateUsersJson(1000, i * 1000); // API allows 10k users upload at once
                JsonObject response = uploadBulkImportUsersJson(main, request);
                assertEquals("OK", response.get("status").getAsString());
            }

        }

        long processingStarted = System.currentTimeMillis();

        // wait for the cron job to process them
        // periodically check the remaining unprocessed users
        // Note1: the cronjob starts the processing automatically
        // Note2: the successfully processed users get deleted from the bulk_import_users table
        {
            long count = NUMBER_OF_USERS_TO_UPLOAD;
            while(true) {
                try {
                    JsonObject response = loadBulkImportUsersCountWithStatus(main, null);
                    assertEquals("OK", response.get("status").getAsString());
                    count = response.get("count").getAsLong();
                    int newUsersNumber = loadBulkImportUsersCountWithStatus(main,
                            BulkImportStorage.BULK_IMPORT_USER_STATUS.NEW).get("count").getAsInt();
                    int processingUsersNumber = loadBulkImportUsersCountWithStatus(main,
                            BulkImportStorage.BULK_IMPORT_USER_STATUS.PROCESSING).get("count").getAsInt();
                    int failedUsersNumber = loadBulkImportUsersCountWithStatus(main,
                            BulkImportStorage.BULK_IMPORT_USER_STATUS.FAILED).get("count").getAsInt();
                    count = newUsersNumber + processingUsersNumber;
                    System.out.println("Remaining users: " + count);

                    if (count == 0) {
                        break;
                    }
                } catch (Exception e) {
                    if(e instanceof SocketTimeoutException)  {
                        //ignore
                    } else {
                        throw e;
                    }
                }
                Thread.sleep(1000);
            }
        }

        long processingFinished = System.currentTimeMillis();
        System.out.println("Processed " + NUMBER_OF_USERS_TO_UPLOAD + " users in " + (processingFinished - processingStarted) / 1000
                + " seconds ( or " + (processingFinished - processingStarted) / 60000 + " minutes)");

        // after processing finished, make sure every user got processed correctly
        {
            int failedImportedUsersNumber = loadBulkImportUsersCountWithStatus(main, BulkImportStorage.BULK_IMPORT_USER_STATUS.FAILED).get("count").getAsInt();
            int usersInCore = loadUsersCount(main).get("count").getAsInt();
            assertEquals(NUMBER_OF_USERS_TO_UPLOAD, usersInCore + failedImportedUsersNumber);
            assertEquals(NUMBER_OF_USERS_TO_UPLOAD, usersInCore);
        }

    }


    @Test
    public void testCoreRestartMidImportShouldResultInSuccessfulImport() throws Exception {
        String[] args = { "../" };

        // set processing thread number
        Utils.setValueInConfig("bulk_migration_parallelism", "8");
        Utils.setValueInConfig("bulk_migration_batch_size", "1000");
        Utils.setValueInConfig("log_level", "DEBUG");

        TestingProcessManager.TestingProcess process = TestingProcessManager.start(args, true);
        Main main = process.getProcess();
        setFeatureFlags(main, new EE_FEATURES[] {
                EE_FEATURES.ACCOUNT_LINKING, EE_FEATURES.MULTI_TENANCY, EE_FEATURES.MFA});
        // We are setting a non-zero initial wait for tests to avoid race condition with the beforeTest process that deletes data in the storage layer
        CronTaskTest.getInstance(main).setInitialWaitTimeInSeconds(ProcessBulkImportUsers.RESOURCE_KEY, 5);
        CronTaskTest.getInstance(main).setIntervalInSeconds(ProcessBulkImportUsers.RESOURCE_KEY, 60);

        assertNotNull(process.checkOrWaitForEvent(ProcessState.PROCESS_STATE.STARTED));

        Cronjobs.addCronjob(main, (ProcessBulkImportUsers) main.getResourceDistributor().getResource(new TenantIdentifier(null, null, null), ProcessBulkImportUsers.RESOURCE_KEY));

        int NUMBER_OF_USERS_TO_UPLOAD = 10000;

        if (StorageLayer.getBaseStorage(main).getType() != STORAGE_TYPE.SQL || StorageLayer.isInMemDb(main)) {
            return;
        }

        // Create user roles before inserting bulk users
        {
            UserRoles.createNewRoleOrModifyItsPermissions(main, "role1", null);
            UserRoles.createNewRoleOrModifyItsPermissions(main, "role2", null);
        }

        // upload a bunch of users through the API
        {
            for (int i = 0; i < (NUMBER_OF_USERS_TO_UPLOAD / 1000); i++) {
                JsonObject request = generateUsersJson(1000, i * 1000); // API allows 10k users upload at once
                JsonObject response = uploadBulkImportUsersJson(main, request);
                assertEquals("OK", response.get("status").getAsString());
            }

        }

        long processingStarted = System.currentTimeMillis();
        boolean restartHappened = false;
        // wait for the cron job to process them
        // periodically check the remaining unprocessed users
        // Note1: the cronjob starts the processing automatically
        // Note2: the successfully processed users get deleted from the bulk_import_users table
        {
            long count = NUMBER_OF_USERS_TO_UPLOAD;
            while(true) {
                try {
                    JsonObject response = loadBulkImportUsersCountWithStatus(main, null);
                    assertEquals("OK", response.get("status").getAsString());
                    count = response.get("count").getAsLong();
                    int newUsersNumber = loadBulkImportUsersCountWithStatus(main,
                            BulkImportStorage.BULK_IMPORT_USER_STATUS.NEW).get("count").getAsInt();
                    int processingUsersNumber = loadBulkImportUsersCountWithStatus(main,
                            BulkImportStorage.BULK_IMPORT_USER_STATUS.PROCESSING).get("count").getAsInt();
                    int failedUsersNumber = loadBulkImportUsersCountWithStatus(main,
                            BulkImportStorage.BULK_IMPORT_USER_STATUS.FAILED).get("count").getAsInt();
                    count = newUsersNumber + processingUsersNumber;
                    System.out.println("Remaining users: " + count);

                    if (count == 0) {
                        break;
                    }
                    if((System.currentTimeMillis() - processingStarted > 10000) && !restartHappened) {
                        System.out.println("Killing core");
                        process.kill(false);
                        Utils.setValueInConfig("bulk_migration_parallelism", "14");
                        Utils.setValueInConfig("bulk_migration_batch_size", "4000");
                        System.out.println("Started new core");
                        process = TestingProcessManager.start(args, true);
                        main = process.getProcess();
                        setFeatureFlags(main, new EE_FEATURES[] {
                                EE_FEATURES.ACCOUNT_LINKING, EE_FEATURES.MULTI_TENANCY, EE_FEATURES.MFA});
                        // We are setting a non-zero initial wait for tests to avoid race condition with the beforeTest process that deletes data in the storage layer
                        CronTaskTest.getInstance(main).setInitialWaitTimeInSeconds(ProcessBulkImportUsers.RESOURCE_KEY, 5);
                        CronTaskTest.getInstance(main).setIntervalInSeconds(ProcessBulkImportUsers.RESOURCE_KEY, 60);

                        assertNotNull(process.checkOrWaitForEvent(ProcessState.PROCESS_STATE.STARTED));

                        Cronjobs.addCronjob(main, (ProcessBulkImportUsers) main.getResourceDistributor().getResource(new TenantIdentifier(null, null, null), ProcessBulkImportUsers.RESOURCE_KEY));
                        restartHappened = true;
                    }
                } catch (Exception e) {
                    if(e instanceof SocketTimeoutException)  {
                        //ignore
                    } else {
                        throw e;
                    }
                }
                Thread.sleep(1000);
            }
        }

        long processingFinished = System.currentTimeMillis();
        System.out.println("Processed " + NUMBER_OF_USERS_TO_UPLOAD + " users in " + (processingFinished - processingStarted) / 1000
                + " seconds ( or " + (processingFinished - processingStarted) / 60000 + " minutes)");

        // after processing finished, make sure every user got processed correctly
        {
            int failedImportedUsersNumber = loadBulkImportUsersCountWithStatus(main, BulkImportStorage.BULK_IMPORT_USER_STATUS.FAILED).get("count").getAsInt();
            int usersInCore = loadUsersCount(main).get("count").getAsInt();
            assertEquals(NUMBER_OF_USERS_TO_UPLOAD, usersInCore + failedImportedUsersNumber);
            assertEquals(NUMBER_OF_USERS_TO_UPLOAD, usersInCore);
        }

    }


    @Test
    public void testBatchWithOneUser() throws Exception {
        Main main = startCronProcess("14");

        int NUMBER_OF_USERS_TO_UPLOAD = 1;

        if (StorageLayer.getBaseStorage(main).getType() != STORAGE_TYPE.SQL || StorageLayer.isInMemDb(main)) {
            return;
        }

        // Create user roles before inserting bulk users
        UserRoles.createNewRoleOrModifyItsPermissions(main, "role1", null);
        UserRoles.createNewRoleOrModifyItsPermissions(main, "role2", null);

        // upload a bunch of users through the API
        JsonObject usersJson = generateUsersJson(NUMBER_OF_USERS_TO_UPLOAD, 0);
        JsonObject response = uploadBulkImportUsersJson(main, usersJson);
        assertEquals("OK", response.get("status").getAsString());

        // wait for the cron job to process them
        // periodically check the remaining unprocessed users
        // Note1: the cronjob starts the processing automatically
        // Note2: the successfully processed users get deleted from the bulk_import_users table

        long count = NUMBER_OF_USERS_TO_UPLOAD;
        int failedUsersNumber = 0;
        while (true) {
            response = loadBulkImportUsersCountWithStatus(main, null);
            assertEquals("OK", response.get("status").getAsString());
            count = response.get("count").getAsLong();
            int newUsersNumber = loadBulkImportUsersCountWithStatus(main,
                    BulkImportStorage.BULK_IMPORT_USER_STATUS.NEW).get("count").getAsInt();
            failedUsersNumber = loadBulkImportUsersCountWithStatus(main,
                    BulkImportStorage.BULK_IMPORT_USER_STATUS.FAILED).get("count").getAsInt();
            int processingUsersNumber = loadBulkImportUsersCountWithStatus(main,
                    BulkImportStorage.BULK_IMPORT_USER_STATUS.PROCESSING).get("count").getAsInt();

            count = newUsersNumber + processingUsersNumber;
            if(count == 0) {
                break;
            }
            Thread.sleep(5000); // 5 seconds
        }

        //print failed users
        JsonObject failedUsersLs = loadBulkImportUsersWithStatus(main,
                BulkImportStorage.BULK_IMPORT_USER_STATUS.FAILED);

        // after processing finished, make sure every user got processed correctly
        int failedImportedUsersNumber = loadBulkImportUsersCountWithStatus(main,
                BulkImportStorage.BULK_IMPORT_USER_STATUS.FAILED).get("count").getAsInt();
        int usersInCore = loadUsersCount(main).get("count").getAsInt();
        assertEquals(NUMBER_OF_USERS_TO_UPLOAD , usersInCore + failedImportedUsersNumber);
        assertEquals(0, failedImportedUsersNumber);


    }

    @Test
    public void testBatchWithDuplicate() throws Exception {
        Main main = startCronProcess("14");

        int NUMBER_OF_USERS_TO_UPLOAD = 2;

        if (StorageLayer.getBaseStorage(main).getType() != STORAGE_TYPE.SQL || StorageLayer.isInMemDb(main)) {
            return;
        }

        // Create user roles before inserting bulk users
        UserRoles.createNewRoleOrModifyItsPermissions(main, "role1", null);
        UserRoles.createNewRoleOrModifyItsPermissions(main, "role2", null);

        // upload a bunch of users through the API
        JsonObject usersJson = generateUsersJson(NUMBER_OF_USERS_TO_UPLOAD, 0);

        usersJson.get("users").getAsJsonArray().add(generateUsersJson(1, 0).get("users").getAsJsonArray().get(0).getAsJsonObject());
        usersJson.get("users").getAsJsonArray().add(generateUsersJson(1, 1).get("users").getAsJsonArray().get(0).getAsJsonObject());

        JsonObject response = uploadBulkImportUsersJson(main, usersJson);
        assertEquals("OK", response.get("status").getAsString());

        // wait for the cron job to process them
        // periodically check the remaining unprocessed users
        // Note1: the cronjob starts the processing automatically
        // Note2: the successfully processed users get deleted from the bulk_import_users table

        long count = NUMBER_OF_USERS_TO_UPLOAD;
        int failedUsersNumber = 0;
        while (true) {
            response = loadBulkImportUsersCountWithStatus(main, null);
            assertEquals("OK", response.get("status").getAsString());
            count = response.get("count").getAsLong();
            int newUsersNumber = loadBulkImportUsersCountWithStatus(main,
                    BulkImportStorage.BULK_IMPORT_USER_STATUS.NEW).get("count").getAsInt();
            failedUsersNumber = loadBulkImportUsersCountWithStatus(main,
                    BulkImportStorage.BULK_IMPORT_USER_STATUS.FAILED).get("count").getAsInt();
            int processingUsersNumber = loadBulkImportUsersCountWithStatus(main,
                    BulkImportStorage.BULK_IMPORT_USER_STATUS.PROCESSING).get("count").getAsInt();

            count = newUsersNumber + processingUsersNumber;
            if(count == 0) {
                break;
            }
            Thread.sleep(5000); // 5 seconds
        }

        //print failed users
        JsonObject failedUsersLs = loadBulkImportUsersWithStatus(main,
                BulkImportStorage.BULK_IMPORT_USER_STATUS.FAILED);

        // after processing finished, make sure every user got processed correctly
        int failedImportedUsersNumber = loadBulkImportUsersCountWithStatus(main,
                BulkImportStorage.BULK_IMPORT_USER_STATUS.FAILED).get("count").getAsInt();
        int usersInCore = loadUsersCount(main).get("count").getAsInt();
        assertEquals(NUMBER_OF_USERS_TO_UPLOAD + 2, usersInCore + failedImportedUsersNumber);
        assertEquals(2, failedImportedUsersNumber);


        for(JsonElement userJson : failedUsersLs.get("users").getAsJsonArray()) {
            String errorMessage = userJson.getAsJsonObject().get("errorMessage").getAsString();
            assertTrue(errorMessage.startsWith("E003:"));
        }

    }

    @Test
    public void testBatchWithDuplicateUserIdMappingWithInputValidation() throws Exception {
        Main main = startCronProcess("14");

        int NUMBER_OF_USERS_TO_UPLOAD = 20;

        if (StorageLayer.getBaseStorage(main).getType() != STORAGE_TYPE.SQL || StorageLayer.isInMemDb(main)) {
            return;
        }

        // Create user roles before inserting bulk users
        UserRoles.createNewRoleOrModifyItsPermissions(main, "role1", null);
        UserRoles.createNewRoleOrModifyItsPermissions(main, "role2", null);

        // upload a bunch of users through the API
        JsonObject usersJson = generateUsersJson(NUMBER_OF_USERS_TO_UPLOAD, 0);

        //set the first and last users' externalId to the same value
        usersJson.get("users").getAsJsonArray().get(0).getAsJsonObject().addProperty("externalUserId",
                "some-text-external-id");
        usersJson.get("users").getAsJsonArray().get(19).getAsJsonObject().addProperty("externalUserId",
                "some-text-external-id");

        try {
            JsonObject response = uploadBulkImportUsersJson(main, usersJson);
        } catch (HttpResponseException expected) {
            assertEquals(400, expected.statusCode);
            assertEquals("Http error. Status Code: 400. Message: {\"error\":\"Data has missing or invalid fields. Please check the users field for more details.\",\"users\":[{\"index\":19,\"errors\":[\"externalUserId some-text-external-id is not unique. It is already used by another user.\"]}]}",
                    expected.getMessage());
        }
    }

    @Test
    public void testBatchWithInvalidInput() throws Exception {
        Main main = startCronProcess("14");

        int NUMBER_OF_USERS_TO_UPLOAD = 2;

        if (StorageLayer.getBaseStorage(main).getType() != STORAGE_TYPE.SQL || StorageLayer.isInMemDb(main)) {
            return;
        }

        // Create user roles before inserting bulk users
        UserRoles.createNewRoleOrModifyItsPermissions(main, "role1", null);
        UserRoles.createNewRoleOrModifyItsPermissions(main, "role2", null);

        // upload a bunch of users through the API
        JsonObject usersJson = generateUsersJson(NUMBER_OF_USERS_TO_UPLOAD, 0);

        usersJson.get("users").getAsJsonArray().get(0).getAsJsonObject().addProperty("externalUserId",
                Boolean.FALSE); // invalid, should be string
        try {
            JsonObject response = uploadBulkImportUsersJson(main, usersJson);
        } catch (HttpResponseException exception) {
            assertEquals(400, exception.statusCode);
            assertEquals("Http error. Status Code: 400. Message: {\"error\":\"Data has missing or invalid " +
                    "fields. Please check the users field for more details.\",\"users\":[{\"index\":0,\"errors\":" +
                    "[\"externalUserId should be of type string.\"]}]}", exception.getMessage());
        }
    }

    @Test
    public void testBatchWithMissingRole() throws Exception {
        Main main = startCronProcess("14");

        int NUMBER_OF_USERS_TO_UPLOAD = 2;

        if (StorageLayer.getBaseStorage(main).getType() != STORAGE_TYPE.SQL || StorageLayer.isInMemDb(main)) {
            return;
        }

        // Creating only one user role before inserting bulk users
        UserRoles.createNewRoleOrModifyItsPermissions(main, "role1", null);

        // upload a bunch of users through the API
        JsonObject usersJson = generateUsersJson(NUMBER_OF_USERS_TO_UPLOAD, 0);

        try {
            JsonObject response = uploadBulkImportUsersJson(main, usersJson);
        } catch (HttpResponseException exception) {
            assertEquals(400, exception.statusCode);
            assertEquals(400, exception.statusCode);
            assertEquals("Http error. Status Code: 400. Message: {\"error\":\"Data has missing or " +
                    "invalid fields. Please check the users field for more details.\",\"users\":[{\"index\":0,\"errors\"" +
                    ":[\"Role role2 does not exist.\"]},{\"index\":1,\"errors\":[\"Role role2 does not exist.\"]}]}",
                    exception.getMessage());
        }
    }

    @Test
    public void testBatchWithOnlyOneWithDuplicate() throws Exception {
        Main main = startCronProcess("8", 10);

        int NUMBER_OF_USERS_TO_UPLOAD = 9;

        if (StorageLayer.getBaseStorage(main).getType() != STORAGE_TYPE.SQL || StorageLayer.isInMemDb(main)) {
            return;
        }

        //create tenant t1
        TenantIdentifier tenantIdentifier = new TenantIdentifier(null, null, "t1");

        Multitenancy.addNewOrUpdateAppOrTenant(
                main,
                new TenantIdentifier(null, null, null),
                new TenantConfig(
                        tenantIdentifier,
                        new EmailPasswordConfig(true),
                        new ThirdPartyConfig(true, null),
                        new PasswordlessConfig(true),
                        null, null, new JsonObject()));

        // Create user roles before inserting bulk users
        UserRoles.createNewRoleOrModifyItsPermissions(main, "role1", null);
        UserRoles.createNewRoleOrModifyItsPermissions(main, "role2", null);

        // upload a bunch of users through the API
        JsonObject usersJson = generateUsersJson(NUMBER_OF_USERS_TO_UPLOAD, 0);

        usersJson.get("users").getAsJsonArray().add(generateUsersJson(1, 0).get("users").getAsJsonArray().get(0).getAsJsonObject());

        JsonObject response = uploadBulkImportUsersJson(main, usersJson);
        assertEquals("OK", response.get("status").getAsString());

        // wait for the cron job to process them
        // periodically check the remaining unprocessed users
        // Note1: the cronjob starts the processing automatically
        // Note2: the successfully processed users get deleted from the bulk_import_users table

        long count = NUMBER_OF_USERS_TO_UPLOAD;
        int failedUsersNumber = 0;
        while (true) {
            response = loadBulkImportUsersCountWithStatus(main, null);
            assertEquals("OK", response.get("status").getAsString());
            int newUsersNumber = loadBulkImportUsersCountWithStatus(main,
                    BulkImportStorage.BULK_IMPORT_USER_STATUS.NEW).get("count").getAsInt();
            int processingUsersNumber = loadBulkImportUsersCountWithStatus(main,
                    BulkImportStorage.BULK_IMPORT_USER_STATUS.PROCESSING).get("count").getAsInt();

            count = newUsersNumber + processingUsersNumber;
            if(count == 0) {
                break;
            }
            Thread.sleep(5000);
        }

        //print failed users
        JsonObject failedUsersLs = loadBulkImportUsersWithStatus(main,
                BulkImportStorage.BULK_IMPORT_USER_STATUS.FAILED);

        // after processing finished, make sure every user got processed correctly
        int failedImportedUsersNumber = loadBulkImportUsersCountWithStatus(main,
                BulkImportStorage.BULK_IMPORT_USER_STATUS.FAILED).get("count").getAsInt();
        int usersInCore = loadUsersCount(main).get("count").getAsInt();
        assertEquals(NUMBER_OF_USERS_TO_UPLOAD + 1, usersInCore + failedImportedUsersNumber);
        assertEquals(1, failedImportedUsersNumber);


        for(JsonElement userJson : failedUsersLs.get("users").getAsJsonArray()) {
            String errorMessage = userJson.getAsJsonObject().get("errorMessage").getAsString();
            assertTrue(errorMessage.startsWith("E003:"));
        }

    }

    @Test
    public void testBatchWithOneThreadWorks() throws Exception {
        Main main = startCronProcess("1");

        int NUMBER_OF_USERS_TO_UPLOAD = 5;

        if (StorageLayer.getBaseStorage(main).getType() != STORAGE_TYPE.SQL || StorageLayer.isInMemDb(main)) {
            return;
        }

        // Create user roles before inserting bulk users
        UserRoles.createNewRoleOrModifyItsPermissions(main, "role1", null);
        UserRoles.createNewRoleOrModifyItsPermissions(main, "role2", null);

        // upload a bunch of users through the API
        JsonObject usersJson = generateUsersJson(NUMBER_OF_USERS_TO_UPLOAD, 0);

        JsonObject response = uploadBulkImportUsersJson(main, usersJson);
        assertEquals("OK", response.get("status").getAsString());

        // wait for the cron job to process them
        // periodically check the remaining unprocessed users
        // Note1: the cronjob starts the processing automatically
        // Note2: the successfully processed users get deleted from the bulk_import_users table

        long count = NUMBER_OF_USERS_TO_UPLOAD;
        while (true) {
            response = loadBulkImportUsersCountWithStatus(main, null);
            assertEquals("OK", response.get("status").getAsString());
            int newUsersNumber = loadBulkImportUsersCountWithStatus(main,
                    BulkImportStorage.BULK_IMPORT_USER_STATUS.NEW).get("count").getAsInt();
            int processingUsersNumber = loadBulkImportUsersCountWithStatus(main,
                    BulkImportStorage.BULK_IMPORT_USER_STATUS.PROCESSING).get("count").getAsInt();

            count = newUsersNumber + processingUsersNumber;
            if(count == 0) {
                break;
            }
            Thread.sleep(5000); // 5 seconds
        }

        // after processing finished, make sure every user got processed correctly
        int failedImportedUsersNumber = loadBulkImportUsersCountWithStatus(main,
                BulkImportStorage.BULK_IMPORT_USER_STATUS.FAILED).get("count").getAsInt();
        int usersInCore = loadUsersCount(main).get("count").getAsInt();
        assertEquals(NUMBER_OF_USERS_TO_UPLOAD, usersInCore);
        assertEquals(0, failedImportedUsersNumber);
    }

    @Test
    public void testFirstLazyImportAfterBulkImport() throws Exception {
        Main main = startCronProcess("14", 10);


        int NUMBER_OF_USERS_TO_UPLOAD = 100;

        if (StorageLayer.getBaseStorage(main).getType() != STORAGE_TYPE.SQL || StorageLayer.isInMemDb(main)) {
            return;
        }

        // Create user roles before inserting bulk users
        {
            UserRoles.createNewRoleOrModifyItsPermissions(main, "role1", null);
            UserRoles.createNewRoleOrModifyItsPermissions(main, "role2", null);
        }

        // create users
        JsonObject allUsersJson = generateUsersJson(NUMBER_OF_USERS_TO_UPLOAD, 0);

        // lazy import most of the users
        int successfully_lazy_imported = 0;
        for (int i = 0; i < allUsersJson.get("users").getAsJsonArray().size() / 10 * 9; i++) {
            JsonObject userToImportLazy = allUsersJson.get("users").getAsJsonArray().get(i).getAsJsonObject();
            JsonObject lazyImportResponse = lazyImportUser(main, userToImportLazy);
            assertEquals("OK", lazyImportResponse.get("status").getAsString());
            assertNotNull(lazyImportResponse.get("user"));
            successfully_lazy_imported++;
        }

        // bulk import all of the users
        {
            JsonObject bulkUploadResponse = uploadBulkImportUsersJson(main, allUsersJson);
            assertEquals("OK", bulkUploadResponse.get("status").getAsString());
        }

        // wait for the cron job to process them
        // periodically check the remaining unprocessed users
        // Note1: the cronjob starts the processing automatically
        // Note2: the successfully processed users get deleted from the bulk_import_users table
        {
            long count = NUMBER_OF_USERS_TO_UPLOAD;
            while(count != 0) {
                JsonObject response = loadBulkImportUsersCountWithStatus(main, null);
                assertEquals("OK", response.get("status").getAsString());
                int newUsersNumber = loadBulkImportUsersCountWithStatus(main, BulkImportStorage.BULK_IMPORT_USER_STATUS.NEW).get("count").getAsInt();
                int processingUsersNumber = loadBulkImportUsersCountWithStatus(main, BulkImportStorage.BULK_IMPORT_USER_STATUS.PROCESSING).get("count").getAsInt();

                count = newUsersNumber + processingUsersNumber;

                Thread.sleep(60000); // one minute
            }
        }


        // expect: lazy imported users are already there, duplicate.. errors
        // expect: not lazy imported users are imported successfully
        {
            int failedImportedUsersNumber = loadBulkImportUsersCountWithStatus(main, BulkImportStorage.BULK_IMPORT_USER_STATUS.FAILED).get("count").getAsInt();
            assertEquals(successfully_lazy_imported, failedImportedUsersNumber);
            int usersInCore = loadUsersCount(main).get("count").getAsInt();
            assertEquals(NUMBER_OF_USERS_TO_UPLOAD, usersInCore); // lazy + bulk = all users
        }

        JsonObject failedUsers = loadBulkImportUsersWithStatus(main, BulkImportStorage.BULK_IMPORT_USER_STATUS.FAILED);
        JsonArray faileds = failedUsers.getAsJsonArray("users");
        for (JsonElement failedUser : faileds) {
            String errorMessage = failedUser.getAsJsonObject().get("errorMessage").getAsString();
            assertTrue(errorMessage.startsWith("E003:") || errorMessage.startsWith("E005:")
                    || errorMessage.startsWith("E006:") || errorMessage.startsWith("E007:")); // duplicate email, phone, etc errors
        }

    }

    @Test
    public void testLazyImport() throws Exception {
        Main main = startCronProcess("1");

        int NUMBER_OF_USERS_TO_UPLOAD = 100;

        if (StorageLayer.getBaseStorage(main).getType() != STORAGE_TYPE.SQL || StorageLayer.isInMemDb(main)) {
            return;
        }

        // Create user roles before inserting bulk users
        {
            UserRoles.createNewRoleOrModifyItsPermissions(main, "role1", null);
            UserRoles.createNewRoleOrModifyItsPermissions(main, "role2", null);
        }

        // create users
        JsonObject allUsersJson = generateUsersJson(NUMBER_OF_USERS_TO_UPLOAD, 0);

        // lazy import most of the users
        int successfully_lazy_imported = 0;
        for (int i = 0; i < allUsersJson.get("users").getAsJsonArray().size(); i++) {
            JsonObject userToImportLazy = allUsersJson.get("users").getAsJsonArray().get(i).getAsJsonObject();
            JsonObject lazyImportResponse = lazyImportUser(main, userToImportLazy);
            assertEquals("OK", lazyImportResponse.get("status").getAsString());
            assertNotNull(lazyImportResponse.get("user"));
            successfully_lazy_imported++;
        }

        // expect: lazy imported users are already there, duplicate.. errors
        // expect: not lazy imported users are imported successfully
        {
            assertEquals(NUMBER_OF_USERS_TO_UPLOAD, successfully_lazy_imported );
            int usersInCore = loadUsersCount(main).get("count").getAsInt();
            assertEquals(NUMBER_OF_USERS_TO_UPLOAD, usersInCore);
        }
    }

    @Test
    public void testLazyImportUnknownRecipeLoginMethod() throws Exception {
        Main main = startCronProcess("1");

        if (StorageLayer.getBaseStorage(main).getType() != STORAGE_TYPE.SQL || StorageLayer.isInMemDb(main)) {
            return;
        }

        // Create user roles before inserting bulk users
        {
            UserRoles.createNewRoleOrModifyItsPermissions(main, "role1", null);
            UserRoles.createNewRoleOrModifyItsPermissions(main, "role2", null);
        }

        // create users
        JsonObject allUsersJson = generateUsersJson(1, 0);
        allUsersJson.get("users").getAsJsonArray().get(0).getAsJsonObject().get("loginMethods")
                .getAsJsonArray().get(0).getAsJsonObject().addProperty("recipeId", "not-existing-recipe");

        JsonObject userToImportLazy = allUsersJson.get("users").getAsJsonArray().get(0).getAsJsonObject();
        try {
            JsonObject lazyImportResponse = lazyImportUser(main, userToImportLazy);
        } catch (HttpResponseException expected) {
            assertEquals(400, expected.statusCode);
            assertNotNull(expected.getMessage());
            assertEquals("Http error. Status Code: 400. Message: {\"errors\":[\"Invalid recipeId for loginMethod. Pass one of emailpassword, thirdparty or, passwordless!\"]}",
                    expected.getMessage());
        }
    }

    @Test
    public void testLazyImportDuplicatesFail() throws Exception {
        Main main = startCronProcess("1");

        if (StorageLayer.getBaseStorage(main).getType() != STORAGE_TYPE.SQL || StorageLayer.isInMemDb(main)) {
            return;
        }

        // Create user roles before inserting bulk users
        {
            UserRoles.createNewRoleOrModifyItsPermissions(main, "role1", null);
            UserRoles.createNewRoleOrModifyItsPermissions(main, "role2", null);
        }

        // create users
        JsonObject allUsersJson = generateUsersJson(1, 0);

        JsonObject userToImportLazy = allUsersJson.get("users").getAsJsonArray().get(0).getAsJsonObject();
        JsonObject lazyImportResponse = lazyImportUser(main, userToImportLazy);
        assertEquals("OK", lazyImportResponse.get("status").getAsString());
        assertNotNull(lazyImportResponse.get("user"));

        int usersInCore = loadUsersCount(main).get("count").getAsInt();
        assertEquals(1, usersInCore);

        JsonObject userToImportLazyAgain = allUsersJson.get("users").getAsJsonArray().get(0).getAsJsonObject();
        try {
            JsonObject lazyImportResponseTwo = lazyImportUser(main, userToImportLazyAgain);
        } catch (HttpResponseException expected) {
            assertEquals(400, expected.statusCode);
        }
    }

    private static JsonObject lazyImportUser(Main main, JsonObject user)
            throws HttpResponseException, IOException {
        return HttpRequestForTesting.sendJsonPOSTRequest(main, "",
                "http://localhost:3567/bulk-import/import",
                user, 100000, 100000, null, Utils.getCdiVersionStringLatestForTests(), null);
    }

    private static JsonObject loadBulkImportUsersCountWithStatus(Main main, BulkImportStorage.BULK_IMPORT_USER_STATUS status)
            throws HttpResponseException, IOException {
        Map<String, String> params = new HashMap<>();
        if(status!= null) {
            params.put("status", status.name());
        }
        return HttpRequestForTesting.sendGETRequest(main, "",
                "http://localhost:3567/bulk-import/users/count",
                params, 10000, 10000, null, Utils.getCdiVersionStringLatestForTests(), null);
    }

    private static JsonObject loadBulkImportUsersWithStatus(Main main, BulkImportStorage.BULK_IMPORT_USER_STATUS status)
            throws HttpResponseException, IOException {
        Map<String, String> params = new HashMap<>();
        if(status!= null) {
            params.put("status", status.name());
        }
        return HttpRequestForTesting.sendGETRequest(main, "",
                "http://localhost:3567/bulk-import/users",
                params, 10000, 10000, null, Utils.getCdiVersionStringLatestForTests(), null);
    }

    private static JsonObject loadUsersCount(Main main) throws HttpResponseException, IOException {
        Map<String, String> params = new HashMap<>();

        return HttpRequestForTesting.sendGETRequest(main, "",
                "http://localhost:3567/users/count",
                params, 10000, 10000, null, Utils.getCdiVersionStringLatestForTests(), null);
    }

    private static JsonObject generateUsersJson(int numberOfUsers, int startIndex) {
        JsonObject userJsonObject = new JsonObject();
        JsonParser parser = new JsonParser();

        JsonArray usersArray = new JsonArray();
        for (int i = 0; i < numberOfUsers; i++) {
            JsonObject user = new JsonObject();

            user.addProperty("externalUserId", "external_" + UUID.randomUUID().toString());
            user.add("userMetadata", parser.parse("{\"key1\":"+ UUID.randomUUID().toString() + ",\"key2\":{\"key3\":\"value3\"}}"));
            user.add("userRoles", parser.parse(
                    "[{\"role\":\"role1\", \"tenantIds\": [\"public\"]},{\"role\":\"role2\", \"tenantIds\": [\"public\"]}]"));
            user.add("totpDevices", parser.parse("[{\"secretKey\":\"secretKey\",\"deviceName\":\"deviceName\"}]"));

            //JsonArray tenanatIds = parser.parse("[\"public\", \"t1\"]").getAsJsonArray();
            JsonArray tenanatIds = parser.parse("[\"public\"]").getAsJsonArray();
            String email = " johndoe+" + (i + startIndex) + "@gmail.com ";

            Random random = new Random();

            JsonArray loginMethodsArray = new JsonArray();
            //if(random.nextInt(2) == 0){
                loginMethodsArray.add(createEmailLoginMethod(email, tenanatIds));
            //}
            if(random.nextInt(2) == 0){
                loginMethodsArray.add(createThirdPartyLoginMethod(email, tenanatIds));
            }
            if(random.nextInt(2) == 0){
                loginMethodsArray.add(createPasswordlessLoginMethod(email, tenanatIds, "+910000" + (startIndex + i)));
            }
            if(loginMethodsArray.size() == 0) {
                int methodNumber = random.nextInt(3);
                switch (methodNumber) {
                    case 0:
                        loginMethodsArray.add(createEmailLoginMethod(email, tenanatIds));
                        break;
                    case 1:
                        loginMethodsArray.add(createThirdPartyLoginMethod(email, tenanatIds));
                        break;
                    case 2:
                        loginMethodsArray.add(createPasswordlessLoginMethod(email, tenanatIds, "+911000" + (startIndex + i)));
                        break;
                }
            }
            user.add("loginMethods", loginMethodsArray);

            usersArray.add(user);
        }

        userJsonObject.add("users", usersArray);
        return userJsonObject;
    }

    private static JsonObject createEmailLoginMethod(String email, JsonArray tenantIds) {
        JsonObject loginMethod = new JsonObject();
        loginMethod.add("tenantIds", tenantIds);
        loginMethod.addProperty("email", email);
        loginMethod.addProperty("recipeId", "emailpassword");
        loginMethod.addProperty("passwordHash",
                "$argon2d$v=19$m=12,t=3,p=1$aGI4enNvMmd0Zm0wMDAwMA$r6p7qbr6HD+8CD7sBi4HVw");
        loginMethod.addProperty("hashingAlgorithm", "argon2");
        loginMethod.addProperty("isVerified", true);
        loginMethod.addProperty("isPrimary", true);
        loginMethod.addProperty("timeJoinedInMSSinceEpoch", 0);
        return loginMethod;
    }

    private static JsonObject createThirdPartyLoginMethod(String email, JsonArray tenantIds) {
        JsonObject loginMethod = new JsonObject();
        loginMethod.add("tenantIds", tenantIds);
        loginMethod.addProperty("recipeId", "thirdparty");
        loginMethod.addProperty("email", email);
        loginMethod.addProperty("thirdPartyId", "google");
        loginMethod.addProperty("thirdPartyUserId", String.valueOf(email.hashCode()));
        loginMethod.addProperty("isVerified", true);
        loginMethod.addProperty("isPrimary", false);
        loginMethod.addProperty("timeJoinedInMSSinceEpoch", 0);
        return loginMethod;
    }

    private static JsonObject createPasswordlessLoginMethod(String email, JsonArray tenantIds, String phoneNumber) {
        JsonObject loginMethod = new JsonObject();
        loginMethod.add("tenantIds", tenantIds);
        loginMethod.addProperty("email", email);
        loginMethod.addProperty("recipeId", "passwordless");
        loginMethod.addProperty("phoneNumber", phoneNumber);
        loginMethod.addProperty("isVerified", true);
        loginMethod.addProperty("isPrimary", false);
        loginMethod.addProperty("timeJoinedInMSSinceEpoch", 0);
        return loginMethod;
    }

    private void setFeatureFlags(Main main, EE_FEATURES[] features) {
        FeatureFlagTestContent.getInstance(main).setKeyValue(FeatureFlagTestContent.ENABLED_FEATURES, features);
    }


    private static JsonObject uploadBulkImportUsersJson(Main main, JsonObject request) throws IOException, HttpResponseException {
        return HttpRequestForTesting.sendJsonPOSTRequest(main, "",
                "http://localhost:3567/bulk-import/users",
                request, 1000, 10000, null, Utils.getCdiVersionStringLatestForTests(), null);
    }

    @NotNull
    private Main startCronProcess(String parallelism) throws IOException, InterruptedException, TenantOrAppNotFoundException {
        return startCronProcess(parallelism, 5 * 60);
    }


    @NotNull
    private Main startCronProcess(String parallelism, int intervalInSeconds) throws IOException, InterruptedException, TenantOrAppNotFoundException {
        String[] args = { "../" };

        // set processing thread number
        Utils.setValueInConfig("bulk_migration_parallelism", parallelism);
        //Utils.setValueInConfig("bulk_migration_batch_size", "1000");
        Utils.setValueInConfig("log_level", "DEBUG");

<<<<<<< HEAD
        TestingProcessManager.TestingProcess process = TestingProcessManager.startIsolatedProcess(args, false);
=======
        TestingProcessManager.TestingProcess process = TestingProcessManager.start(args, true);
>>>>>>> abf8a2b6
        Main main = process.getProcess();
        setFeatureFlags(main, new EE_FEATURES[] {
                EE_FEATURES.ACCOUNT_LINKING, EE_FEATURES.MULTI_TENANCY, EE_FEATURES.MFA});
        // We are setting a non-zero initial wait for tests to avoid race condition with the beforeTest process that deletes data in the storage layer
        CronTaskTest.getInstance(main).setInitialWaitTimeInSeconds(ProcessBulkImportUsers.RESOURCE_KEY, 5);
        CronTaskTest.getInstance(main).setIntervalInSeconds(ProcessBulkImportUsers.RESOURCE_KEY, intervalInSeconds);

        assertNotNull(process.checkOrWaitForEvent(ProcessState.PROCESS_STATE.STARTED));

        Cronjobs.addCronjob(main, (ProcessBulkImportUsers) main.getResourceDistributor().getResource(new TenantIdentifier(null, null, null), ProcessBulkImportUsers.RESOURCE_KEY));
        return main;
    }

}<|MERGE_RESOLUTION|>--- conflicted
+++ resolved
@@ -928,11 +928,7 @@
         //Utils.setValueInConfig("bulk_migration_batch_size", "1000");
         Utils.setValueInConfig("log_level", "DEBUG");
 
-<<<<<<< HEAD
-        TestingProcessManager.TestingProcess process = TestingProcessManager.startIsolatedProcess(args, false);
-=======
-        TestingProcessManager.TestingProcess process = TestingProcessManager.start(args, true);
->>>>>>> abf8a2b6
+        TestingProcessManager.TestingProcess process = TestingProcessManager.startIsolatedProcess(args, true);
         Main main = process.getProcess();
         setFeatureFlags(main, new EE_FEATURES[] {
                 EE_FEATURES.ACCOUNT_LINKING, EE_FEATURES.MULTI_TENANCY, EE_FEATURES.MFA});
