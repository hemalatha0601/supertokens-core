--- conflicted
+++ resolved
@@ -28,7 +28,6 @@
 import io.supertokens.pluginInterface.STORAGE_TYPE;
 import io.supertokens.pluginInterface.Storage;
 import io.supertokens.pluginInterface.authRecipe.AuthRecipeStorage;
-import io.supertokens.pluginInterface.dashboard.DashboardStorage;
 import io.supertokens.pluginInterface.dashboard.sqlStorage.DashboardSQLStorage;
 import io.supertokens.pluginInterface.emailpassword.sqlStorage.EmailPasswordSQLStorage;
 import io.supertokens.pluginInterface.emailverification.sqlStorage.EmailVerificationSQLStorage;
@@ -36,6 +35,7 @@
 import io.supertokens.pluginInterface.exceptions.InvalidConfigException;
 import io.supertokens.pluginInterface.exceptions.StorageQueryException;
 import io.supertokens.pluginInterface.jwt.JWTRecipeStorage;
+import io.supertokens.pluginInterface.multitenancy.AppIdentifier;
 import io.supertokens.pluginInterface.multitenancy.MultitenancyStorage;
 import io.supertokens.pluginInterface.multitenancy.TenantConfig;
 import io.supertokens.pluginInterface.multitenancy.TenantIdentifier;
@@ -480,6 +480,19 @@
         }
     }
 
+    public static DashboardSQLStorage getDashboardStorage(AppIdentifier appIdentifier, Main main)
+            throws TenantOrAppNotFoundException {
+        return (DashboardSQLStorage) getInstance(appIdentifier.getAsPublicTenantIdentifier(), main).storage;
+    }
+
+    @TestOnly
+    public static DashboardSQLStorage getDashboardStorage(Main main) {
+        try {
+            return (DashboardSQLStorage) getInstance(new TenantIdentifier(null, null, null), main).storage;
+        } catch (TenantOrAppNotFoundException e) {
+            throw new IllegalStateException(e);
+        }
+    }
 
     // This function intentionally doesn't take connectionUriDomain and tenantId
     // cause the data for this is only going to be in the primary db of the core.
@@ -497,7 +510,6 @@
         return (MultitenancyStorage) getInstance(tenantIdentifier, main).storage;
     }
 
-<<<<<<< HEAD
     public static boolean isInMemDb(Main main) {
         try {
             return getInstance(new TenantIdentifier(null, null, null), main).storage instanceof Start;
@@ -547,17 +559,5 @@
             result.add(uniquePoolList.get(s));
         }
         return result;
-=======
-    public static DashboardSQLStorage getDashboardStorage(Main main) {
-        if (getInstance(main) == null) {
-            throw new QuitProgramException("please call init() before calling getStorageLayer");
-        }
-
-        return (DashboardSQLStorage) getInstance(main).storage;
-    }
-
-    public boolean isInMemDb() {
-        return this.storage instanceof Start;
->>>>>>> e0d37b97
     }
 }