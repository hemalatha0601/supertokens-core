/*
 *    Copyright (c) 2020, VRAI Labs and/or its affiliates. All rights reserved.
 *
 *    This software is licensed under the Apache License, Version 2.0 (the
 *    "License") as published by the Apache Software Foundation.
 *
 *    You may not use this file except in compliance with the License. You may
 *    obtain a copy of the License at http://www.apache.org/licenses/LICENSE-2.0
 *
 *    Unless required by applicable law or agreed to in writing, software
 *    distributed under the License is distributed on an "AS IS" BASIS, WITHOUT
 *    WARRANTIES OR CONDITIONS OF ANY KIND, either express or implied. See the
 *    License for the specific language governing permissions and limitations
 *    under the License.
 */

package io.supertokens.storageLayer;

import com.google.gson.JsonObject;
import io.supertokens.*;
import io.supertokens.cliOptions.CLIOptions;
import io.supertokens.config.Config;
import io.supertokens.exceptions.QuitProgramException;
import io.supertokens.inmemorydb.Start;
import io.supertokens.output.Logging;
import io.supertokens.pluginInterface.LOG_LEVEL;
import io.supertokens.pluginInterface.Storage;
import io.supertokens.pluginInterface.authRecipe.AuthRecipeStorage;
import io.supertokens.pluginInterface.emailpassword.exceptions.UnknownUserIdException;
import io.supertokens.pluginInterface.exceptions.DbInitException;
import io.supertokens.pluginInterface.exceptions.InvalidConfigException;
import io.supertokens.pluginInterface.exceptions.StorageQueryException;
import io.supertokens.pluginInterface.multitenancy.*;
import io.supertokens.pluginInterface.multitenancy.exceptions.TenantOrAppNotFoundException;
import io.supertokens.pluginInterface.useridmapping.UserIdMapping;
import io.supertokens.useridmapping.UserIdType;
import jakarta.servlet.ServletException;
import org.jetbrains.annotations.TestOnly;

import java.io.File;
import java.io.IOException;
import java.net.MalformedURLException;
import java.net.URL;
import java.net.URLClassLoader;
import java.util.*;

public class StorageLayer extends ResourceDistributor.SingletonResource {

    public static final String RESOURCE_KEY = "io.supertokens.storageLayer.StorageLayer";
    private final Storage storage;
    private static URLClassLoader ucl = null;

    public Storage getUnderlyingStorage() {
        return storage;
    }

    public static Storage getNewStorageInstance(Main main, JsonObject config, TenantIdentifier tenantIdentifier, boolean doNotLog) throws InvalidConfigException {
        Storage result;
        if (StorageLayer.ucl == null) {
            result = new Start(main);
        } else {
            Storage storageLayer = null;
            ServiceLoader<Storage> sl = ServiceLoader.load(Storage.class, ucl);
            for (Storage plugin : sl) {
                if (storageLayer == null) {
                    storageLayer = plugin;
                } else {
                    throw new QuitProgramException(
                            "Multiple database plugins found. Please make sure that just one plugin is in the "
                                    + "/plugin" + " "
                                    + "folder of the installation. Alternatively, please redownload and install "
                                    + "SuperTokens" + ".");
                }
            }
            if (storageLayer != null && !main.isForceInMemoryDB()
                    && (storageLayer.canBeUsed(config) || CLIOptions.get(main).isForceNoInMemoryDB())) {
                result = storageLayer;
            } else {
                result = new Start(main);
            }
        }
<<<<<<< HEAD
        result.constructor(main.getProcessId(), Main.makeConsolePrintSilent);
=======
        result.constructor(main.getProcessId(), Main.makeConsolePrintSilent, Main.isTesting);
>>>>>>> 238cdc8b

        Set<LOG_LEVEL> logLevels = null;
        if (doNotLog) {
            logLevels = new HashSet<>();
        } else {
            logLevels = Config.getBaseConfig(main).getLogLevels(main);
        }
        // this is intentionally null, null below cause log levels is per core and not per tenant anyway
        result.loadConfig(config, logLevels, tenantIdentifier);
        return result;
    }

    private StorageLayer(Storage storage) {
        this.storage = storage;
    }

    private StorageLayer(Main main, String pluginFolderPath, JsonObject configJson, TenantIdentifier tenantIdentifier)
            throws MalformedURLException, InvalidConfigException {
        Logging.info(main, tenantIdentifier, "Loading storage layer.", true);
        File loc = new File(pluginFolderPath);

        File[] flist = loc.listFiles(file -> file.getPath().toLowerCase().endsWith(".jar"));

        if (flist != null) {
            URL[] urls = new URL[flist.length];
            for (int i = 0; i < flist.length; i++) {
                urls[i] = flist[i].toURI().toURL();
            }
            if (StorageLayer.ucl == null) {
                // we have this as a static variable because
                // in prod, this is loaded just once anyway.
                // During testing, we just want to load the jars
                // once too cause the JARs don't change across tests either.
                StorageLayer.ucl = new URLClassLoader(urls);
            }
        }

        this.storage = getNewStorageInstance(main, configJson, tenantIdentifier, false);

        if (this.storage instanceof Start) {
            Logging.info(main, TenantIdentifier.BASE_TENANT, "Using in memory storage.", true);
        }
    }

    public static void close(Main main) {
        Map<ResourceDistributor.KeyClass, ResourceDistributor.SingletonResource> resources =
                main.getResourceDistributor()
                        .getAllResourcesWithResourceKey(RESOURCE_KEY);
        for (ResourceDistributor.SingletonResource resource : resources.values()) {
            ((StorageLayer) resource).storage.close();
        }
    }

    public static void stopLogging(Main main) {
        Map<ResourceDistributor.KeyClass, ResourceDistributor.SingletonResource> resources =
                main.getResourceDistributor()
                        .getAllResourcesWithResourceKey(RESOURCE_KEY);
        for (ResourceDistributor.SingletonResource resource : resources.values()) {
            ((StorageLayer) resource).storage.stopLogging();
        }
    }

    @TestOnly
    public static void deleteAllInformation(Main main) throws StorageQueryException {
        Map<ResourceDistributor.KeyClass, ResourceDistributor.SingletonResource> resources =
                main.getResourceDistributor()
                        .getAllResourcesWithResourceKey(RESOURCE_KEY);
<<<<<<< HEAD
        for (ResourceDistributor.SingletonResource resource : resources.values()) {
            ((StorageLayer) resource).storage.deleteAllInformation();
=======
        Set<Storage> uniqueStorages = new HashSet<>();
        for (ResourceDistributor.SingletonResource resource : resources.values()) {
            uniqueStorages.add(((StorageLayer) resource).storage);
        }

        for (Storage storage : uniqueStorages) {
            storage.deleteAllInformation();
>>>>>>> 238cdc8b
        }
    }

    @TestOnly
    public static void close() {
        // TODO: remove this function and remove all the places it's being used.
    }

    @TestOnly
    public static void clearURLClassLoader() {
        /*
         * This is needed for PluginTests where we want to try and load from the plugin directory
         * again and again. If we do not close the static URLCLassLoader before, those tests will fail
         *
         * Also note that closing it doesn't actually remove it from memory (strange..). But we do it anyway
         */
        if (StorageLayer.ucl != null) {
            try {
                StorageLayer.ucl.close();
            } catch (IOException ignored) {
            }
            StorageLayer.ucl = null;
        }
    }

    private static StorageLayer getInstance(TenantIdentifier tenantIdentifier, Main main)
            throws TenantOrAppNotFoundException {
        return (StorageLayer) main.getResourceDistributor().getResource(tenantIdentifier, RESOURCE_KEY);
    }

    public static void initPrimary(Main main, String pluginFolderPath, JsonObject configJson)
            throws MalformedURLException, InvalidConfigException {
        main.getResourceDistributor().setResource(new TenantIdentifier(null, null, null), RESOURCE_KEY,
                new StorageLayer(main, pluginFolderPath, configJson, TenantIdentifier.BASE_TENANT));
    }

    public static void loadAllTenantStorage(Main main, TenantConfig[] tenants)
            throws InvalidConfigException, IOException {
        // We decided not to include tenantsThatChanged in this function because we do not want to reload the storage
        // when the db config has not change. And when db config has changed, it results in a
        // different userPoolId + connectionPoolId, which in turn results in a new storage instance

        ProcessState.getInstance(main).addState(ProcessState.PROCESS_STATE.LOADING_ALL_TENANT_STORAGE, null);

        Map<ResourceDistributor.KeyClass, JsonObject> normalisedConfigs = Config.getNormalisedConfigsForAllTenants(
                tenants,
                Config.getBaseConfigAsJsonObject(main));

        Map<ResourceDistributor.KeyClass, Storage> resourceKeyToStorageMap = new HashMap<>();
        {
            Map<String, Storage> idToStorageMap = new HashMap<>();
            for (ResourceDistributor.KeyClass key : normalisedConfigs.keySet()) {
                // setting doNotLog to true so that plugin loading is not logged here
                Storage storage = StorageLayer.getNewStorageInstance(main, normalisedConfigs.get(key), key.getTenantIdentifier(), true);
                String userPoolId = storage.getUserPoolId();
                String connectionPoolId = storage.getConnectionPoolId();
                String uniqueId = userPoolId + "~" + connectionPoolId;
                if (idToStorageMap.get(uniqueId) != null) {
                    // this means there already exists a storage object that can be reused
                    // for this tenant
                    resourceKeyToStorageMap.put(key, idToStorageMap.get(uniqueId));
                } else {
                    idToStorageMap.put(uniqueId, storage);
                    resourceKeyToStorageMap.put(key, storage);
                }
            }
        }

        // at this point, we have made sure that all the configs are fine and that the storage
        // objects are shared across tenants based on the config of each tenant.

        // now we loop through existing storage objects in the main resource distributor and reuse them
        // if the unique ID is the same as the storage objects created above.
        try {
            main.getResourceDistributor().withResourceDistributorLock(() -> {
                Map<ResourceDistributor.KeyClass, ResourceDistributor.SingletonResource> existingStorageMap =
                        main.getResourceDistributor()
                                .getAllResourcesWithResourceKey(RESOURCE_KEY);
                Map<String, StorageLayer> idToExistingStorageLayerMap = new HashMap<>();
                for (ResourceDistributor.SingletonResource resource : existingStorageMap.values()) {
                    StorageLayer currStorageLayer = (StorageLayer) resource;
                    String userPoolId = currStorageLayer.storage.getUserPoolId();
                    String connectionPoolId = currStorageLayer.storage.getConnectionPoolId();
                    String uniqueId = userPoolId + "~" + connectionPoolId;
                    idToExistingStorageLayerMap.put(uniqueId, currStorageLayer);
                }
                main.getResourceDistributor().clearAllResourcesWithResourceKey(RESOURCE_KEY);

<<<<<<< HEAD
=======
                Set<String> userPoolsInUse = new HashSet<>();

>>>>>>> 238cdc8b
                for (ResourceDistributor.KeyClass key : resourceKeyToStorageMap.keySet()) {
                    Storage currStorage = resourceKeyToStorageMap.get(key);
                    String userPoolId = currStorage.getUserPoolId();
                    String connectionPoolId = currStorage.getConnectionPoolId();
                    String uniqueId = userPoolId + "~" + connectionPoolId;
                    if (idToExistingStorageLayerMap.containsKey(uniqueId)) {
                        // we reuse the existing storage layer
                        resourceKeyToStorageMap.put(key, idToExistingStorageLayerMap.get(uniqueId).storage);
                    }

                    resourceKeyToStorageMap.get(key).setLogLevels(Config.getBaseConfig(main).getLogLevels(main));

                    main.getResourceDistributor().setResource(key.getTenantIdentifier(), RESOURCE_KEY,
                            new StorageLayer(resourceKeyToStorageMap.get(key)));
<<<<<<< HEAD
                }

                // TODO: should the below code be outside of this locked code cause it takes time
                //  and any other thread that will want access to the resource distributor will have
                //  to wait for this?
                // we remove storage layers that are no longer being used
                for (ResourceDistributor.KeyClass key : existingStorageMap.keySet()) {
                    try {
                        if (((StorageLayer) main.getResourceDistributor()
                                .getResource(key.getTenantIdentifier(), RESOURCE_KEY)).storage !=
                                ((StorageLayer) existingStorageMap.get(key)).storage) {
                            // this means that this storage layer is no longer being used, so we close it
                            ((StorageLayer) existingStorageMap.get(key)).storage.close();
                            ((StorageLayer) existingStorageMap.get(key)).storage.stopLogging();
                        }
                    } catch (TenantOrAppNotFoundException e) {
                        throw new IllegalStateException(e);
=======

                    userPoolsInUse.add(userPoolId);
                }

                for (ResourceDistributor.KeyClass key : existingStorageMap.keySet()) {
                    if (!userPoolsInUse.contains(((StorageLayer) existingStorageMap.get(key)).storage.getUserPoolId())) {
                        ((StorageLayer) existingStorageMap.get(key)).storage.close();
                        ((StorageLayer) existingStorageMap.get(key)).storage.stopLogging();
>>>>>>> 238cdc8b
                    }
                }

                // we call init on all the newly saved storage objects.
                Map<ResourceDistributor.KeyClass, ResourceDistributor.SingletonResource> resources =
                        main.getResourceDistributor()
                                .getAllResourcesWithResourceKey(RESOURCE_KEY);
                for (ResourceDistributor.SingletonResource resource : resources.values()) {
                    try {
                        ((StorageLayer) resource).storage.initStorage(false);
                        ((StorageLayer) resource).storage.initFileLogging(
                                Config.getBaseConfig(main).getInfoLogPath(main),
                                Config.getBaseConfig(main).getErrorLogPath(main));
                    } catch (DbInitException e) {

                        Logging.error(main, TenantIdentifier.BASE_TENANT, e.getMessage(), false, e);
                        // we ignore any exceptions from db here cause it's not the base tenant's db that
                        // would throw and only tenants belonging to a specific tenant / app. In this case,
                        // we still want other tenants to continue to work
                    }
                }
<<<<<<< HEAD
                return null;
            });
=======

                return null;
            });


>>>>>>> 238cdc8b
        } catch (ResourceDistributor.FuncException e) {
            throw new RuntimeException(e);
        }
    }

    public static Storage getBaseStorage(Main main) {
        try {
            return getInstance(new TenantIdentifier(null, null, null), main).storage;
        } catch (TenantOrAppNotFoundException e) {
            throw new IllegalStateException(e);
        }
    }

    public static Storage getStorage(TenantIdentifier tenantIdentifier, Main main)
            throws TenantOrAppNotFoundException {
        return getInstance(tenantIdentifier, main).storage;
    }

    @TestOnly
    public static Storage getStorage(Main main) {
        try {
            return getStorage(new TenantIdentifier(null, null, null), main);
        } catch (TenantOrAppNotFoundException e) {
            throw new IllegalStateException(e);
        }
    }

    // This function intentionally doesn't take connectionUriDomain and tenantId
    // cause the data for this is only going to be in the primary db of the core.
    public static MultitenancyStorage getMultitenancyStorage(Main main) {
        try {
            return (MultitenancyStorage) getInstance(new TenantIdentifier(null, null, null), main).storage;
        } catch (TenantOrAppNotFoundException e) {
            throw new IllegalStateException(e);
        }
    }

    public static boolean isInMemDb(Main main) {
        try {
            return getInstance(new TenantIdentifier(null, null, null), main).storage instanceof Start;
        } catch (TenantOrAppNotFoundException e) {
            throw new IllegalStateException(e);
        }
    }

    @TestOnly
    public static boolean hasMultipleUserPools(Main main) {
        List<ResourceDistributor.KeyClass> result = new ArrayList<ResourceDistributor.KeyClass>();
        String usedIds = "";

        Map<ResourceDistributor.KeyClass, ResourceDistributor.SingletonResource> resources =
                main.getResourceDistributor()
                        .getAllResourcesWithResourceKey(RESOURCE_KEY);
        for (ResourceDistributor.KeyClass key : resources.keySet()) {
            Storage storage = ((StorageLayer) resources.get(key)).storage;
            if (usedIds.equals("")) {
                usedIds = storage.getUserPoolId();
            }
            if (usedIds.equals(storage.getUserPoolId())) {
                continue;
            }
            return true;
        }
        return false;
    }

    public static List<List<TenantIdentifier>> getTenantsWithUniqueUserPoolId(Main main) {
        List<List<TenantIdentifier>> result = new ArrayList<>();
        Map<String, List<TenantIdentifier>> uniquePoolList = new HashMap<>();

        Map<ResourceDistributor.KeyClass, ResourceDistributor.SingletonResource> resources =
                main.getResourceDistributor()
                        .getAllResourcesWithResourceKey(RESOURCE_KEY);
        for (ResourceDistributor.KeyClass key : resources.keySet()) {
            Storage storage = ((StorageLayer) resources.get(key)).storage;
            if (uniquePoolList.get(storage.getUserPoolId()) != null) {
                uniquePoolList.get(storage.getUserPoolId()).add(key.getTenantIdentifier());
            } else {
                uniquePoolList.put(storage.getUserPoolId(), new ArrayList<>());
                uniquePoolList.get(storage.getUserPoolId()).add(key.getTenantIdentifier());
            }
        }
        for (String s : uniquePoolList.keySet()) {
            result.add(uniquePoolList.get(s));
        }
        return result;
    }

    public static Storage[] getStoragesForApp(Main main, AppIdentifier appIdentifier) {
        Map<String, Storage> userPoolToStorage = new HashMap<>();

        Map<ResourceDistributor.KeyClass, ResourceDistributor.SingletonResource> resources =
                main.getResourceDistributor()
                        .getAllResourcesWithResourceKey(RESOURCE_KEY);
        for (ResourceDistributor.KeyClass key : resources.keySet()) {
            Storage storage = ((StorageLayer) resources.get(key)).storage;
            if (key.getTenantIdentifier().toAppIdentifier().equals(appIdentifier)) {
                userPoolToStorage.put(storage.getUserPoolId(), storage);
            }
        }
        return userPoolToStorage.values().toArray(new Storage[0]);
    }

    public static TenantIdentifierWithStorageAndUserIdMapping getTenantIdentifierWithStorageAndUserIdMappingForUser(
            Main main, TenantIdentifier tenantIdentifier, String userId, UserIdType userIdType)
            throws StorageQueryException, TenantOrAppNotFoundException, UnknownUserIdException {
        Storage storage = getStorage(tenantIdentifier, main);
        TenantIdentifierWithStorage tenantIdentifierWithStorage = tenantIdentifier.withStorage(storage);

        UserIdMapping mapping = io.supertokens.useridmapping.UserIdMapping.getUserIdMapping(
                tenantIdentifierWithStorage.toAppIdentifierWithStorage(), userId, userIdType);

        if (mapping != null) {
            return new TenantIdentifierWithStorageAndUserIdMapping(tenantIdentifierWithStorage, mapping);
        }

        if (userIdType != UserIdType.EXTERNAL
                && ((AuthRecipeStorage) storage).doesUserIdExist(tenantIdentifier.toAppIdentifier(), userId)) {
            return new TenantIdentifierWithStorageAndUserIdMapping(
                    tenantIdentifierWithStorage, null);
        }
        if (userIdType != UserIdType.SUPERTOKENS) {
            try {
                io.supertokens.useridmapping.UserIdMapping.assertThatUserIdIsNotBeingUsedInNonAuthRecipes(
                        tenantIdentifierWithStorage.toAppIdentifierWithStorage(), userId);
            } catch (ServletException e) {
                // this means that the userId is being used for a non auth recipe.
                return new TenantIdentifierWithStorageAndUserIdMapping(
                        tenantIdentifierWithStorage, null);
            }
        }

        throw new UnknownUserIdException();
    }

    public static AppIdentifierWithStorageAndUserIdMapping getAppIdentifierWithStorageAndUserIdMappingForUserWithPriorityForTenantStorage(
            Main main, AppIdentifier appIdentifier, Storage priorityStorage, String userId,
            UserIdType userIdType) throws StorageQueryException, TenantOrAppNotFoundException, UnknownUserIdException {

        Storage[] storages = getStoragesForApp(main, appIdentifier);

        if (storages.length == 0) {
            throw new TenantOrAppNotFoundException(appIdentifier);
        }

        // We look for userId in the priorityStorage first just in case multiple storages have the mapping, we
        // return the mapping from the storage of the tenant from which the request came from.
        {
            UserIdMapping mapping = io.supertokens.useridmapping.UserIdMapping.getUserIdMapping(
                    appIdentifier.withStorage(priorityStorage),
                    userId, userIdType);

            if (mapping != null) {
                AppIdentifierWithStorage appIdentifierWithStorage = appIdentifier.withStorage(priorityStorage);
                return new AppIdentifierWithStorageAndUserIdMapping(appIdentifierWithStorage, mapping);
            }

            if (userIdType != UserIdType.EXTERNAL
                    && ((AuthRecipeStorage) priorityStorage).doesUserIdExist(appIdentifier, userId)) {
                AppIdentifierWithStorage appIdentifierWithStorage = appIdentifier.withStorage(priorityStorage);
                return new AppIdentifierWithStorageAndUserIdMapping(appIdentifierWithStorage, null);
            }
            if (userIdType != UserIdType.SUPERTOKENS) {
                AppIdentifierWithStorage appIdentifierWithStorage = appIdentifier.withStorage(priorityStorage);
                try {
                    io.supertokens.useridmapping.UserIdMapping.assertThatUserIdIsNotBeingUsedInNonAuthRecipes(
                            appIdentifierWithStorage, userId);
                } catch (ServletException e) {
                    // this means that the userId is being used for a non auth recipe.
                    return new AppIdentifierWithStorageAndUserIdMapping(appIdentifierWithStorage, null);
                }
            }
        }

        for (Storage storage : storages) {
            if (storage == priorityStorage) {
                continue; // Already checked previously
            }

            UserIdMapping mapping = io.supertokens.useridmapping.UserIdMapping.getUserIdMapping(
                    appIdentifier.withStorage(storage),
                    userId, userIdType);

            if (mapping != null) {
                AppIdentifierWithStorage appIdentifierWithStorage = appIdentifier.withStorage(storage);
                return new AppIdentifierWithStorageAndUserIdMapping(appIdentifierWithStorage, mapping);
            }

            if (userIdType != UserIdType.EXTERNAL
                    && ((AuthRecipeStorage) storage).doesUserIdExist(appIdentifier, userId)) {
                AppIdentifierWithStorage appIdentifierWithStorage = appIdentifier.withStorage(storage);
                return new AppIdentifierWithStorageAndUserIdMapping(appIdentifierWithStorage, null);
            }
            if (userIdType != UserIdType.SUPERTOKENS) {
                AppIdentifierWithStorage appIdentifierWithStorage = appIdentifier.withStorage(storage);
                try {
                    io.supertokens.useridmapping.UserIdMapping.assertThatUserIdIsNotBeingUsedInNonAuthRecipes(
                            appIdentifierWithStorage, userId);
                } catch (ServletException e) {
                    // this means that the userId is being used for a non auth recipe.
                    return new AppIdentifierWithStorageAndUserIdMapping(appIdentifierWithStorage, null);
                }
            }
        }

        throw new UnknownUserIdException();
    }
}<|MERGE_RESOLUTION|>--- conflicted
+++ resolved
@@ -79,11 +79,7 @@
                 result = new Start(main);
             }
         }
-<<<<<<< HEAD
-        result.constructor(main.getProcessId(), Main.makeConsolePrintSilent);
-=======
         result.constructor(main.getProcessId(), Main.makeConsolePrintSilent, Main.isTesting);
->>>>>>> 238cdc8b
 
         Set<LOG_LEVEL> logLevels = null;
         if (doNotLog) {
@@ -151,10 +147,6 @@
         Map<ResourceDistributor.KeyClass, ResourceDistributor.SingletonResource> resources =
                 main.getResourceDistributor()
                         .getAllResourcesWithResourceKey(RESOURCE_KEY);
-<<<<<<< HEAD
-        for (ResourceDistributor.SingletonResource resource : resources.values()) {
-            ((StorageLayer) resource).storage.deleteAllInformation();
-=======
         Set<Storage> uniqueStorages = new HashSet<>();
         for (ResourceDistributor.SingletonResource resource : resources.values()) {
             uniqueStorages.add(((StorageLayer) resource).storage);
@@ -162,7 +154,6 @@
 
         for (Storage storage : uniqueStorages) {
             storage.deleteAllInformation();
->>>>>>> 238cdc8b
         }
     }
 
@@ -251,11 +242,8 @@
                 }
                 main.getResourceDistributor().clearAllResourcesWithResourceKey(RESOURCE_KEY);
 
-<<<<<<< HEAD
-=======
                 Set<String> userPoolsInUse = new HashSet<>();
 
->>>>>>> 238cdc8b
                 for (ResourceDistributor.KeyClass key : resourceKeyToStorageMap.keySet()) {
                     Storage currStorage = resourceKeyToStorageMap.get(key);
                     String userPoolId = currStorage.getUserPoolId();
@@ -270,25 +258,6 @@
 
                     main.getResourceDistributor().setResource(key.getTenantIdentifier(), RESOURCE_KEY,
                             new StorageLayer(resourceKeyToStorageMap.get(key)));
-<<<<<<< HEAD
-                }
-
-                // TODO: should the below code be outside of this locked code cause it takes time
-                //  and any other thread that will want access to the resource distributor will have
-                //  to wait for this?
-                // we remove storage layers that are no longer being used
-                for (ResourceDistributor.KeyClass key : existingStorageMap.keySet()) {
-                    try {
-                        if (((StorageLayer) main.getResourceDistributor()
-                                .getResource(key.getTenantIdentifier(), RESOURCE_KEY)).storage !=
-                                ((StorageLayer) existingStorageMap.get(key)).storage) {
-                            // this means that this storage layer is no longer being used, so we close it
-                            ((StorageLayer) existingStorageMap.get(key)).storage.close();
-                            ((StorageLayer) existingStorageMap.get(key)).storage.stopLogging();
-                        }
-                    } catch (TenantOrAppNotFoundException e) {
-                        throw new IllegalStateException(e);
-=======
 
                     userPoolsInUse.add(userPoolId);
                 }
@@ -297,7 +266,6 @@
                     if (!userPoolsInUse.contains(((StorageLayer) existingStorageMap.get(key)).storage.getUserPoolId())) {
                         ((StorageLayer) existingStorageMap.get(key)).storage.close();
                         ((StorageLayer) existingStorageMap.get(key)).storage.stopLogging();
->>>>>>> 238cdc8b
                     }
                 }
 
@@ -319,16 +287,11 @@
                         // we still want other tenants to continue to work
                     }
                 }
-<<<<<<< HEAD
+
                 return null;
             });
-=======
-
-                return null;
-            });
-
-
->>>>>>> 238cdc8b
+
+
         } catch (ResourceDistributor.FuncException e) {
             throw new RuntimeException(e);
         }
