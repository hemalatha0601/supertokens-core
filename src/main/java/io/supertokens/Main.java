/*
 *    Copyright (c) 2020, VRAI Labs and/or its affiliates. All rights reserved.
 *
 *    This software is licensed under the Apache License, Version 2.0 (the
 *    "License") as published by the Apache Software Foundation.
 *
 *    You may not use this file except in compliance with the License. You may
 *    obtain a copy of the License at http://www.apache.org/licenses/LICENSE-2.0
 *
 *    Unless required by applicable law or agreed to in writing, software
 *    distributed under the License is distributed on an "AS IS" BASIS, WITHOUT
 *    WARRANTIES OR CONDITIONS OF ANY KIND, either express or implied. See the
 *    License for the specific language governing permissions and limitations
 *    under the License.
 */

package io.supertokens;

import io.supertokens.cliOptions.CLIOptions;
import io.supertokens.config.Config;
import io.supertokens.config.CoreConfig;
import io.supertokens.cronjobs.Cronjobs;
import io.supertokens.cronjobs.deleteExpiredAccessTokenSigningKeys.DeleteExpiredAccessTokenSigningKeys;
import io.supertokens.cronjobs.deleteExpiredDashboardSessions.DeleteExpiredDashboardSessions;
import io.supertokens.cronjobs.deleteExpiredEmailVerificationTokens.DeleteExpiredEmailVerificationTokens;
import io.supertokens.cronjobs.deleteExpiredPasswordResetTokens.DeleteExpiredPasswordResetTokens;
import io.supertokens.cronjobs.deleteExpiredPasswordlessDevices.DeleteExpiredPasswordlessDevices;
import io.supertokens.cronjobs.deleteExpiredSessions.DeleteExpiredSessions;
import io.supertokens.cronjobs.deleteExpiredTotpTokens.DeleteExpiredTotpTokens;
import io.supertokens.cronjobs.syncCoreConfigWithDb.SyncCoreConfigWithDb;
import io.supertokens.cronjobs.telemetry.Telemetry;
import io.supertokens.emailpassword.PasswordHashing;
import io.supertokens.exceptions.QuitProgramException;
import io.supertokens.featureflag.FeatureFlag;
import io.supertokens.jwt.exceptions.UnsupportedJWTSigningAlgorithmException;
import io.supertokens.multitenancy.MultitenancyHelper;
import io.supertokens.output.Logging;
import io.supertokens.pluginInterface.exceptions.DbInitException;
import io.supertokens.pluginInterface.exceptions.InvalidConfigException;
import io.supertokens.pluginInterface.exceptions.StorageQueryException;
import io.supertokens.pluginInterface.multitenancy.TenantIdentifier;
import io.supertokens.session.refreshToken.RefreshTokenKey;
import io.supertokens.signingkeys.AccessTokenSigningKey;
import io.supertokens.signingkeys.JWTSigningKey;
import io.supertokens.signingkeys.SigningKeys;
import io.supertokens.storageLayer.StorageLayer;
import io.supertokens.version.Version;
import io.supertokens.webserver.Webserver;
import org.jetbrains.annotations.TestOnly;
import sun.misc.Unsafe;

import java.io.BufferedWriter;
import java.io.File;
import java.io.FileWriter;
import java.io.IOException;
import java.lang.reflect.Field;
import java.nio.file.Files;
import java.nio.file.Paths;
import java.util.ArrayList;
import java.util.List;
import java.util.UUID;

public class Main {

    // this is a special variable that will be set to true by TestingProcessManager
    public static boolean isTesting = false;

    // this is a special variable that will be set to true by TestingProcessManager
    public static boolean makeConsolePrintSilent = false;
    private final Object mainThreadWakeUpMonitor = new Object();
    // will be unique every time the server has started.
    private String processId = UUID.randomUUID().toString();
    private boolean mainThreadWokenUpToShutdown = false;

    private Thread mainThread = Thread.currentThread();

    private Thread shutdownHook;
    private final Object shutdownHookLock = new Object();
    private boolean programEnded = false;

    private long PROCESS_START_TIME = System.currentTimeMillis();

    private ResourceDistributor resourceDistributor = new ResourceDistributor(this);

    private String startedFileName = null;

    private boolean waitToInitStorageModule = false;
    private final Object waitToInitStorageModuleLock = new Object();

    private boolean waitToEnableFeatureFlag = false;
    private final Object waitToEnableFeatureFlagLock = new Object();


    private boolean forceInMemoryDB = false;

    public static void main(String[] args) {
        new Main().start(args);
    }

    private static void assertIsTesting() {
        if (!isTesting) {
            throw new QuitProgramException("Testing function called in non testing env");
        }
    }

    public void start(String[] args) {
        int exitCode = 0;
        try {
            suppressIllegalAccessWarning();
            if (Main.isTesting) {
                System.out.println("Process ID: " + this.getProcessId());
            }
            ProcessState.getInstance(this).addState(ProcessState.PROCESS_STATE.INIT, null);
            try {
                try {
                    CLIOptions.load(this, args);
                    init();
                } catch (Exception e) {
                    ProcessState.getInstance(this).addState(ProcessState.PROCESS_STATE.INIT_FAILURE, e);
                    throw e;
                }
                ProcessState.getInstance(this).addState(ProcessState.PROCESS_STATE.STARTED, null);
                putMainThreadToSleep();

                ProcessState.getInstance(this).addState(ProcessState.PROCESS_STATE.SHUTTING_DOWN, null);
                stopApp();

                Logging.info(this, TenantIdentifier.BASE_TENANT, "Goodbye", true);
            } catch (Exception e) {

                ProcessState.getInstance(this).addState(ProcessState.PROCESS_STATE.SHUTTING_DOWN, null);
                stopApp();
                Logging.error(this, TenantIdentifier.BASE_TENANT, "What caused the crash: " + e.getMessage(), true, e);
                exitCode = 1;
            }
            ProcessState.getInstance(this).addState(ProcessState.PROCESS_STATE.STOPPED, null);
        } finally {
            synchronized (shutdownHookLock) {
                programEnded = true;
                shutdownHookLock.notifyAll();
            }
        }
        if (exitCode != 0 && !Main.isTesting) {
            System.exit(exitCode);
        }
    }

    private void init() throws IOException, StorageQueryException {

        // Handle kill signal gracefully
        handleKillSignalForWhenItHappens();

        // loading configs for core from config.yaml file.
        try {
            Config.loadBaseConfig(this);
        } catch (InvalidConfigException e) {
            throw new QuitProgramException(e);
        }

        Logging.info(this, TenantIdentifier.BASE_TENANT, "Completed config.yaml loading.", true);

        // loading storage layer
        try {
            StorageLayer.initPrimary(this, CLIOptions.get(this).getInstallationPath() + "plugin/",
                    Config.getBaseConfigAsJsonObject(this));
        } catch (InvalidConfigException e) {
            throw new QuitProgramException(e);
        }

        // loading version file
        Version.loadVersion(this, CLIOptions.get(this).getInstallationPath() + "version.yaml");

        // init file logging
        Logging.initFileLogging(this);

        // initialise cron job handler
        Cronjobs.init(this);

        // initialise storage module
        synchronized (waitToInitStorageModuleLock) {
            ProcessState.getInstance(this).addState(ProcessState.PROCESS_STATE.WAITING_TO_INIT_STORAGE_MODULE, null);
            while (waitToInitStorageModule) {
                try {
                    waitToInitStorageModuleLock.wait();
                } catch (InterruptedException ignored) {
                }
            }
        }
        try {
            StorageLayer.getBaseStorage(this).initStorage(true);
        } catch (DbInitException e) {
            throw new QuitProgramException(e);
        }

        // enable ee features if license key is provided.
        synchronized (waitToEnableFeatureFlagLock) {
            while (waitToEnableFeatureFlag) {
                try {
                    waitToEnableFeatureFlagLock.wait();
                } catch (InterruptedException ignored) {
                }
            }
        }
        FeatureFlag.initForBaseTenant(this, CLIOptions.get(this).getInstallationPath() + "ee/");

        MultitenancyHelper.init(this);

        try {
            // load all configs for each of the tenants.
            MultitenancyHelper.getInstance(this).loadConfig(new ArrayList<>());

            // init storage layers for each unique db connection based on unique (user pool ID, connection pool ID).
            MultitenancyHelper.getInstance(this).loadStorageLayer();
        } catch (InvalidConfigException e) {
            throw new QuitProgramException(e);
        }

        // load feature flag for all loaded apps
        MultitenancyHelper.getInstance(this).loadFeatureFlag(new ArrayList<>());

        // init signing keys
        try {
            MultitenancyHelper.getInstance(this).loadSigningKeys(new ArrayList<>());
        } catch (UnsupportedJWTSigningAlgorithmException e) {
            throw new QuitProgramException(e);
        }

        // starts removing old session cronjob
        List<List<TenantIdentifier>> uniqueUserPoolIdsTenants = StorageLayer.getTenantsWithUniqueUserPoolId(this);

<<<<<<< HEAD
=======
        Cronjobs.addCronjob(this, SyncCoreConfigWithDb.init(this));

>>>>>>> 238cdc8b
        Cronjobs.addCronjob(this, DeleteExpiredSessions.init(this, uniqueUserPoolIdsTenants));

        // starts removing old password reset tokens
        Cronjobs.addCronjob(this, DeleteExpiredPasswordResetTokens.init(this, uniqueUserPoolIdsTenants));

        // starts removing expired email verification tokens
        Cronjobs.addCronjob(this, DeleteExpiredEmailVerificationTokens.init(this, uniqueUserPoolIdsTenants));

        // removes passwordless devices with only expired codes
        Cronjobs.addCronjob(this, DeleteExpiredPasswordlessDevices.init(this, uniqueUserPoolIdsTenants));

        // removes expired TOTP used tokens
        Cronjobs.addCronjob(this, DeleteExpiredTotpTokens.init(this, uniqueUserPoolIdsTenants));

        // removes expired dashboard session
        Cronjobs.addCronjob(this, DeleteExpiredDashboardSessions.init(this, uniqueUserPoolIdsTenants));

        // starts Telemetry cronjob if the user has not disabled it
        if (!Config.getBaseConfig(this).isTelemetryDisabled()) {
            Cronjobs.addCronjob(this, Telemetry.init(this, uniqueUserPoolIdsTenants));
        }

        // starts DeleteExpiredAccessTokenSigningKeys cronjob if the access token signing keys can change
        Cronjobs.addCronjob(this, DeleteExpiredAccessTokenSigningKeys.init(this, uniqueUserPoolIdsTenants));

        // creates password hashing pool
        PasswordHashing.init(this);

        // start web server to accept incoming traffic
        Webserver.getInstance(this).start();

        // this is a sign to the controlling script that this process has started.
        createDotStartedFileForThisProcess();

        // NOTE: If the message below is changed, make sure to also change the corresponding check in the CLI program
        // for start command
        Logging.info(this, TenantIdentifier.BASE_TENANT, "Started SuperTokens on " + Config.getBaseConfig(this).

                getHost(this) + ":"
                + Config.getBaseConfig(this).

                getPort(this) + " with PID: " + ProcessHandle.current().

                pid(), true);
    }

    @TestOnly
    public void setForceInMemoryDB() {
        if (Main.isTesting) {
            // if we had the storage layer initialised from a previous test, we close it.
            StorageLayer.close();
            this.forceInMemoryDB = true;
        } else {
            throw new RuntimeException("Calling testing method in non-testing env");
        }
    }

    public boolean isForceInMemoryDB() {
        return this.forceInMemoryDB;
    }

    @TestOnly
    public void waitToInitStorageModule() {
        if (Main.isTesting) {
            // if we had the storage layer initialised from a previous test, we close it.
            StorageLayer.close();
            synchronized (waitToInitStorageModuleLock) {
                waitToInitStorageModule = true;
            }
        } else {
            throw new RuntimeException("Calling testing method in non-testing env");
        }
    }

    @TestOnly
    public void proceedWithInitingStorageModule() {
        if (Main.isTesting) {
            synchronized (waitToInitStorageModuleLock) {
                waitToInitStorageModule = false;
                waitToInitStorageModuleLock.notifyAll();
            }
        } else {
            throw new RuntimeException("Calling testing method in non-testing env");
        }
    }

    @TestOnly
    public void waitToEnableFeatureFlag() {
        if (Main.isTesting) {
            synchronized (waitToEnableFeatureFlagLock) {
                waitToEnableFeatureFlag = true;
            }
        } else {
            throw new RuntimeException("Calling testing method in non-testing env");
        }
    }

    @TestOnly
    public void proceedToEnableFeatureFlag() {
        if (Main.isTesting) {
            synchronized (waitToEnableFeatureFlagLock) {
                waitToEnableFeatureFlag = false;
                waitToEnableFeatureFlagLock.notifyAll();
            }
        } else {
            throw new RuntimeException("Calling testing method in non-testing env");
        }
    }

    private void createDotStartedFileForThisProcess() throws IOException {
        CoreConfig config = Config.getBaseConfig(this);
        String fileName = OperatingSystem.getOS() == OperatingSystem.OS.WINDOWS
                ? CLIOptions.get(this).getInstallationPath() + ".started\\" + config.getHost(this) + "-"
                + config.getPort(this)
                : CLIOptions.get(this).getInstallationPath() + ".started/" + config.getHost(this) + "-"
                + config.getPort(this);
        File dotStarted = new File(fileName);
        if (!dotStarted.exists()) {
            File parent = dotStarted.getParentFile();
            if (parent != null) {
                parent.mkdirs();
            }
            dotStarted.createNewFile();
        }
        boolean ignored = dotStarted.setWritable(true, false);
        this.startedFileName = fileName;
        try (BufferedWriter writer = new BufferedWriter(new FileWriter(dotStarted))) { // overwrite mode
            writer.write(ProcessHandle.current().pid() + "\n" + Config.getBaseConfig(this).getBasePath());
        }
    }

    private void removeDotStartedFileForThisProcess() {
        try {
            if (startedFileName != null) {
                Files.deleteIfExists(Paths.get(startedFileName));
            }
        } catch (Exception e) {
            Logging.error(this, TenantIdentifier.BASE_TENANT, "Error while removing .started file", false, e);
        }
    }

    public ResourceDistributor getResourceDistributor() {
        return resourceDistributor;
    }

    @TestOnly
    public void deleteAllInformationForTesting() throws Exception {
        assertIsTesting();
        try {
            StorageLayer.deleteAllInformation(this);
        } catch (StorageQueryException e) {
            throw new Exception(e);
        }
    }

    @TestOnly
    public void killForTestingAndWaitForShutdown() throws InterruptedException {
        assertIsTesting();
        wakeUpMainThreadToShutdown();
        mainThread.join();
    }

    // must not throw any error
    // must wait for everything to finish and only then exit
    private void stopApp() {
        try {
            // We do this first because it was initialized first.
            // so if something else fails below due to config not initialized,
            // then at least this will be cleared.
            if (this.shutdownHook != null) {
                try {
                    Runtime.getRuntime().removeShutdownHook(this.shutdownHook);
                } catch (IllegalStateException e) {
                    // we are shutting down already.. so doesn't matter
                }
            }

            // Note that logging may throw an error if the config
            // was not loaded due to an error in config. But this is OK
            // since we load config before loading anything else
            // below this, and this whole block is surrounded in a
            // try / catch.
            Logging.info(this, TenantIdentifier.BASE_TENANT, "Stopping SuperTokens...", true);
            Webserver.getInstance(this).stop();
            Cronjobs.shutdownAndAwaitTermination(this);
            StorageLayer.close(this);
            removeDotStartedFileForThisProcess();
            Logging.stopLogging(this);
            // uncomment this when you want to confirm that processes are actually shut.
            // printRunningThreadNames();

        } catch (Throwable ignored) {

        }
    }

    @SuppressWarnings("unused")
    private void printRunningThreadNames() throws InterruptedException {
        assertIsTesting();
        Thread.sleep(8000);
        Thread[] subThreads = new Thread[Thread.activeCount()];
        Thread.enumerate(subThreads);
        for (Thread t : subThreads) {
            if (t != null && !t.getName().equals(this.mainThread.getName()) && !t.getName().equals("main")) {
                System.out.println(t.getName());
            }
        }
    }

    public long getProcessStartTime() {
        return PROCESS_START_TIME;
    }

    public Thread getMainThread() {
        return mainThread;
    }

    public String getProcessId() {
        return processId;
    }

    public void wakeUpMainThreadToShutdown() {
        synchronized (mainThreadWakeUpMonitor) {
            if (!mainThreadWokenUpToShutdown) {
                mainThreadWokenUpToShutdown = true;
                mainThreadWakeUpMonitor.notifyAll();
            }
        }
    }

    private void putMainThreadToSleep() {
        if (Thread.currentThread() != mainThread) {
            return;
        }
        synchronized (mainThreadWakeUpMonitor) {
            while (!mainThreadWokenUpToShutdown) {
                try {
                    mainThreadWakeUpMonitor.wait();
                } catch (InterruptedException ignored) {
                }
            }
        }
    }

    private void handleKillSignalForWhenItHappens() {
        shutdownHook = new Thread(() -> {
            wakeUpMainThreadToShutdown();
            synchronized (shutdownHookLock) {
                while (!programEnded) {
                    try {
                        shutdownHookLock.wait();
                    } catch (InterruptedException e) {
                    }
                }
            }
        });
        Runtime.getRuntime().addShutdownHook(shutdownHook);
    }

    // TODO: figure out some other way to solve this problem. It is used to not show
    // illegal access warning in Tomcat
    private void suppressIllegalAccessWarning() {
        try {
            Field theUnsafe = Unsafe.class.getDeclaredField("theUnsafe");
            theUnsafe.setAccessible(true);
            Unsafe u = (Unsafe) theUnsafe.get(null);

            Class<?> cls = Class.forName("jdk.internal.module.IllegalAccessLogger");
            Field logger = cls.getDeclaredField("logger");
            u.putObjectVolatile(cls, u.staticFieldOffset(logger), null);
        } catch (Exception ignored) {
        }
    }

}<|MERGE_RESOLUTION|>--- conflicted
+++ resolved
@@ -228,11 +228,8 @@
         // starts removing old session cronjob
         List<List<TenantIdentifier>> uniqueUserPoolIdsTenants = StorageLayer.getTenantsWithUniqueUserPoolId(this);
 
-<<<<<<< HEAD
-=======
         Cronjobs.addCronjob(this, SyncCoreConfigWithDb.init(this));
 
->>>>>>> 238cdc8b
         Cronjobs.addCronjob(this, DeleteExpiredSessions.init(this, uniqueUserPoolIdsTenants));
 
         // starts removing old password reset tokens
