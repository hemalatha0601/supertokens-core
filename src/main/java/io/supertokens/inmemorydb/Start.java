/*
 *    Copyright (c) 2020, VRAI Labs and/or its affiliates. All rights reserved.
 *
 *    This software is licensed under the Apache License, Version 2.0 (the
 *    "License") as published by the Apache Software Foundation.
 *
 *    You may not use this file except in compliance with the License. You may
 *    obtain a copy of the License at http://www.apache.org/licenses/LICENSE-2.0
 *
 *    Unless required by applicable law or agreed to in writing, software
 *    distributed under the License is distributed on an "AS IS" BASIS, WITHOUT
 *    WARRANTIES OR CONDITIONS OF ANY KIND, either express or implied. See the
 *    License for the specific language governing permissions and limitations
 *    under the License.
 */

package io.supertokens.inmemorydb;

import com.google.gson.JsonObject;
import io.supertokens.Main;
import io.supertokens.ProcessState;
import io.supertokens.inmemorydb.config.Config;
import io.supertokens.inmemorydb.config.SQLiteConfig;
import io.supertokens.inmemorydb.queries.*;
import io.supertokens.pluginInterface.*;
import io.supertokens.pluginInterface.authRecipe.AuthRecipeUserInfo;
import io.supertokens.pluginInterface.authRecipe.LoginMethod;
import io.supertokens.pluginInterface.authRecipe.sqlStorage.AuthRecipeSQLStorage;
import io.supertokens.pluginInterface.bulkimport.BulkImportStorage;
import io.supertokens.pluginInterface.bulkimport.BulkImportUser;
import io.supertokens.pluginInterface.dashboard.DashboardSearchTags;
import io.supertokens.pluginInterface.dashboard.DashboardSessionInfo;
import io.supertokens.pluginInterface.dashboard.DashboardUser;
import io.supertokens.pluginInterface.dashboard.exceptions.UserIdNotFoundException;
import io.supertokens.pluginInterface.dashboard.sqlStorage.DashboardSQLStorage;
import io.supertokens.pluginInterface.emailpassword.PasswordResetTokenInfo;
import io.supertokens.pluginInterface.emailpassword.exceptions.DuplicateEmailException;
import io.supertokens.pluginInterface.emailpassword.exceptions.DuplicatePasswordResetTokenException;
import io.supertokens.pluginInterface.emailpassword.exceptions.DuplicateUserIdException;
import io.supertokens.pluginInterface.emailpassword.exceptions.UnknownUserIdException;
import io.supertokens.pluginInterface.emailpassword.sqlStorage.EmailPasswordSQLStorage;
import io.supertokens.pluginInterface.emailverification.EmailVerificationStorage;
import io.supertokens.pluginInterface.emailverification.EmailVerificationTokenInfo;
import io.supertokens.pluginInterface.emailverification.exception.DuplicateEmailVerificationTokenException;
import io.supertokens.pluginInterface.emailverification.sqlStorage.EmailVerificationSQLStorage;
import io.supertokens.pluginInterface.exceptions.DbInitException;
import io.supertokens.pluginInterface.exceptions.InvalidConfigException;
import io.supertokens.pluginInterface.exceptions.StorageQueryException;
import io.supertokens.pluginInterface.exceptions.StorageTransactionLogicException;
import io.supertokens.pluginInterface.jwt.JWTRecipeStorage;
import io.supertokens.pluginInterface.jwt.JWTSigningKeyInfo;
import io.supertokens.pluginInterface.jwt.exceptions.DuplicateKeyIdException;
import io.supertokens.pluginInterface.jwt.sqlstorage.JWTRecipeSQLStorage;
import io.supertokens.pluginInterface.multitenancy.*;
import io.supertokens.pluginInterface.multitenancy.exceptions.DuplicateClientTypeException;
import io.supertokens.pluginInterface.multitenancy.exceptions.DuplicateTenantException;
import io.supertokens.pluginInterface.multitenancy.exceptions.DuplicateThirdPartyIdException;
import io.supertokens.pluginInterface.multitenancy.exceptions.TenantOrAppNotFoundException;
import io.supertokens.pluginInterface.multitenancy.sqlStorage.MultitenancySQLStorage;
import io.supertokens.pluginInterface.passwordless.PasswordlessCode;
import io.supertokens.pluginInterface.passwordless.PasswordlessDevice;
import io.supertokens.pluginInterface.passwordless.exception.*;
import io.supertokens.pluginInterface.passwordless.sqlStorage.PasswordlessSQLStorage;
import io.supertokens.pluginInterface.session.SessionInfo;
import io.supertokens.pluginInterface.session.SessionStorage;
import io.supertokens.pluginInterface.session.sqlStorage.SessionSQLStorage;
import io.supertokens.pluginInterface.sqlStorage.TransactionConnection;
import io.supertokens.pluginInterface.thirdparty.exception.DuplicateThirdPartyUserException;
import io.supertokens.pluginInterface.thirdparty.sqlStorage.ThirdPartySQLStorage;
import io.supertokens.pluginInterface.totp.TOTPDevice;
import io.supertokens.pluginInterface.totp.TOTPStorage;
import io.supertokens.pluginInterface.totp.TOTPUsedCode;
import io.supertokens.pluginInterface.totp.exception.DeviceAlreadyExistsException;
import io.supertokens.pluginInterface.totp.exception.UnknownDeviceException;
import io.supertokens.pluginInterface.totp.exception.UnknownTotpUserIdException;
import io.supertokens.pluginInterface.totp.exception.UsedCodeAlreadyExistsException;
import io.supertokens.pluginInterface.totp.sqlStorage.TOTPSQLStorage;
import io.supertokens.pluginInterface.useridmapping.UserIdMapping;
import io.supertokens.pluginInterface.useridmapping.UserIdMappingStorage;
import io.supertokens.pluginInterface.useridmapping.exception.UnknownSuperTokensUserIdException;
import io.supertokens.pluginInterface.useridmapping.exception.UserIdMappingAlreadyExistsException;
import io.supertokens.pluginInterface.useridmapping.sqlStorage.UserIdMappingSQLStorage;
import io.supertokens.pluginInterface.usermetadata.UserMetadataStorage;
import io.supertokens.pluginInterface.usermetadata.sqlStorage.UserMetadataSQLStorage;
import io.supertokens.pluginInterface.userroles.UserRolesStorage;
import io.supertokens.pluginInterface.userroles.exception.DuplicateUserRoleMappingException;
import io.supertokens.pluginInterface.userroles.exception.UnknownRoleException;
import io.supertokens.pluginInterface.userroles.sqlStorage.UserRolesSQLStorage;
import org.jetbrains.annotations.NotNull;
import org.jetbrains.annotations.TestOnly;
import org.sqlite.SQLiteException;

import javax.annotation.Nonnull;
import javax.annotation.Nullable;
import java.sql.Connection;
import java.sql.SQLException;
import java.sql.SQLTransactionRollbackException;
import java.util.ArrayList;
import java.util.HashMap;
import java.util.List;
import java.util.Set;

public class Start
        implements SessionSQLStorage, EmailPasswordSQLStorage, EmailVerificationSQLStorage, ThirdPartySQLStorage,
        JWTRecipeSQLStorage, PasswordlessSQLStorage, UserMetadataSQLStorage, UserRolesSQLStorage, UserIdMappingStorage,
        UserIdMappingSQLStorage, MultitenancyStorage, MultitenancySQLStorage, TOTPSQLStorage, ActiveUsersStorage,
<<<<<<< HEAD
        DashboardSQLStorage, AuthRecipeSQLStorage, BulkImportStorage {
=======
        ActiveUsersSQLStorage, DashboardSQLStorage, AuthRecipeSQLStorage {
>>>>>>> d908ed71

    private static final Object appenderLock = new Object();
    private static final String APP_ID_KEY_NAME = "app_id";
    private static final String ACCESS_TOKEN_SIGNING_KEY_NAME = "access_token_signing_key";
    private static final String REFRESH_TOKEN_KEY_NAME = "refresh_token_key";
    public static boolean isTesting = false;
    private static boolean silent = false;
    boolean enabled = true;
    private final ResourceDistributor resourceDistributor;
    private String processId;
    private Main main;

    public Start(Main main) {
        this.resourceDistributor = new ResourceDistributor();
        this.main = main;
    }

    public ResourceDistributor getResourceDistributor() {
        return resourceDistributor;
    }

    public String getProcessId() {
        return this.processId;
    }

    @Override
    public void constructor(String processId, boolean silent, boolean isTesting) {
        this.processId = processId;
        Start.silent = silent;
        Start.isTesting = isTesting;
    }

    @Override
    public STORAGE_TYPE getType() {
        return STORAGE_TYPE.SQL;
    }

    @Override
    public void loadConfig(JsonObject ignored, Set<LOG_LEVEL> logLevel, TenantIdentifier tenantIdentifier)
            throws InvalidConfigException {
        Config.loadConfig(this);
    }

    @Override
    public String getUserPoolId() {
        // we do not allow multiple in memory dbs as that is not really useful in any way..
        return "same-user-pool";
    }

    @Override
    public String getConnectionPoolId() {
        // we do not allow multiple in memory dbs as that is not really useful in any way..
        return "same-connection-pool";
    }

    @Override
    public void assertThatConfigFromSameUserPoolIsNotConflicting(JsonObject otherConfig) throws InvalidConfigException {
        // there is nothing to check here cause there is no config specific to in mem db that the user
        // can give anyway.
    }

    @Override
    public void initFileLogging(String infoLogPath, String errorLogPath) {
        // no op
    }

    @Override
    public void stopLogging() {
        // no op
    }

    @Override
    public void initStorage(boolean shouldWait) throws DbInitException {
        if (ConnectionPool.isAlreadyInitialised(this)) {
            return;
        }
        try {
            ConnectionPool.initPool(this, shouldWait);
            GeneralQueries.createTablesIfNotExists(this, this.main);
        } catch (SQLException | StorageQueryException e) {
            throw new DbInitException(e);
        }
    }

    @Override
    public <T> T startTransaction(TransactionLogic<T> logic)
            throws StorageTransactionLogicException, StorageQueryException {
        return startTransaction(logic, TransactionIsolationLevel.SERIALIZABLE);
    }

    @Override
    public <T> T startTransaction(TransactionLogic<T> logic, TransactionIsolationLevel isolationLevel)
            throws StorageTransactionLogicException, StorageQueryException {
        int tries = 0;
        while (true) {
            tries++;
            try {
                return startTransactionHelper(logic);
            } catch (SQLException | StorageQueryException | StorageTransactionLogicException e) {
                if ((e instanceof SQLTransactionRollbackException
                        || (e.getMessage() != null && e.getMessage().toLowerCase().contains("deadlock")))
                        && tries < 3) {
                    ProcessState.getInstance(this.main).addState(ProcessState.PROCESS_STATE.DEADLOCK_FOUND, e);
                    continue; // this because deadlocks are not necessarily a result of faulty logic. They can
                    // happen
                }
                if (e instanceof StorageQueryException) {
                    throw (StorageQueryException) e;
                } else if (e instanceof StorageTransactionLogicException) {
                    throw (StorageTransactionLogicException) e;
                }
                throw new StorageQueryException(e);
            }
        }
    }

    private <T> T startTransactionHelper(TransactionLogic<T> logic)
            throws StorageQueryException, StorageTransactionLogicException, SQLException {
        Connection con = null;
        try {
            con = ConnectionPool.getConnection(this);
            con.setAutoCommit(false);
            return logic.mainLogicAndCommit(new TransactionConnection(con));
        } catch (Exception e) {
            if (con != null) {
                con.rollback();
            }
            throw e;
        } finally {
            if (con != null) {
                con.setAutoCommit(true);
                con.close();
            }
        }
    }

    @Override
    public void commitTransaction(TransactionConnection con) throws StorageQueryException {
        Connection sqlCon = (Connection) con.getConnection();
        try {
            sqlCon.commit();
        } catch (SQLException e) {
            throw new StorageQueryException(e);
        }

    }

    @Override
    public KeyValueInfo getLegacyAccessTokenSigningKey_Transaction(AppIdentifier appIdentifier,
                                                                   TransactionConnection con)
            throws StorageQueryException {
        Connection sqlCon = (Connection) con.getConnection();
        try {
            return GeneralQueries.getKeyValue_Transaction(this, sqlCon, appIdentifier.getAsPublicTenantIdentifier(),
                    ACCESS_TOKEN_SIGNING_KEY_NAME);
        } catch (SQLException e) {
            throw new StorageQueryException(e);
        }
    }

    @Override
    public void removeLegacyAccessTokenSigningKey_Transaction(AppIdentifier appIdentifier,
                                                              TransactionConnection con) throws StorageQueryException {
        Connection sqlCon = (Connection) con.getConnection();
        try {
            GeneralQueries.deleteKeyValue_Transaction(this, sqlCon,
                    appIdentifier.getAsPublicTenantIdentifier(), ACCESS_TOKEN_SIGNING_KEY_NAME);
        } catch (SQLException e) {
            throw new StorageQueryException(e);
        }
    }

    @Override
    public KeyValueInfo[] getAccessTokenSigningKeys_Transaction(AppIdentifier appIdentifier,
                                                                TransactionConnection con)
            throws StorageQueryException {
        Connection sqlCon = (Connection) con.getConnection();
        try {
            return SessionQueries.getAccessTokenSigningKeys_Transaction(this, sqlCon, appIdentifier);
        } catch (SQLException e) {
            throw new StorageQueryException(e);
        }
    }

    @Override
    public void addAccessTokenSigningKey_Transaction(AppIdentifier appIdentifier, TransactionConnection con,
                                                     KeyValueInfo info)
            throws StorageQueryException, TenantOrAppNotFoundException {
        Connection sqlCon = (Connection) con.getConnection();
        try {
            SessionQueries.addAccessTokenSigningKey_Transaction(this, sqlCon, appIdentifier, info.createdAtTime,
                    info.value);
        } catch (SQLException e) {
            if (e instanceof SQLiteException) {
                String errorMessage = e.getMessage();
                SQLiteConfig config = Config.getConfig(this);

                if (isForeignKeyConstraintError(
                        errorMessage,
                        config.getAppsTable(),
                        new String[]{"app_id"},
                        new Object[]{appIdentifier.getAppId()})) {
                    throw new TenantOrAppNotFoundException(appIdentifier);
                }
            }
            throw new StorageQueryException(e);
        }
    }

    @Override
    public void removeAccessTokenSigningKeysBefore(AppIdentifier appIdentifier, long time)
            throws StorageQueryException {
        try {
            SessionQueries.removeAccessTokenSigningKeysBefore(this, appIdentifier, time);
        } catch (SQLException e) {
            throw new StorageQueryException(e);
        }
    }

    @Override
    public KeyValueInfo getRefreshTokenSigningKey_Transaction(AppIdentifier appIdentifier,
                                                              TransactionConnection con) throws StorageQueryException {
        Connection sqlCon = (Connection) con.getConnection();
        try {
            return GeneralQueries.getKeyValue_Transaction(this, sqlCon,
                    appIdentifier.getAsPublicTenantIdentifier(), REFRESH_TOKEN_KEY_NAME);
        } catch (SQLException e) {
            throw new StorageQueryException(e);
        }
    }

    @Override
    public void setRefreshTokenSigningKey_Transaction(AppIdentifier appIdentifier, TransactionConnection con,
                                                      KeyValueInfo info)
            throws StorageQueryException, TenantOrAppNotFoundException {
        Connection sqlCon = (Connection) con.getConnection();
        try {
            GeneralQueries.setKeyValue_Transaction(this, sqlCon,
                    appIdentifier.getAsPublicTenantIdentifier(), REFRESH_TOKEN_KEY_NAME, info);
        } catch (SQLException e) {
            throw new StorageQueryException(e);
        }
    }

    @TestOnly
    @Override
    public void deleteAllInformation() {
        /* no-op */
    }

    @Override
    public void close() {
        ConnectionPool.close(this);
    }

    @Override
    public void createNewSession(TenantIdentifier tenantIdentifier, String sessionHandle, String userId,
                                 String refreshTokenHash2,
                                 JsonObject userDataInDatabase, long expiry, JsonObject userDataInJWT,
                                 long createdAtTime, boolean useStaticKey)
            throws StorageQueryException, TenantOrAppNotFoundException {
        try {
            SessionQueries.createNewSession(this, tenantIdentifier, sessionHandle, userId, refreshTokenHash2,
                    userDataInDatabase, expiry, userDataInJWT, createdAtTime, useStaticKey);
        } catch (SQLException e) {
            if (e instanceof SQLiteException) {
                SQLiteConfig config = Config.getConfig(this);
                String serverMessage = e.getMessage();

                if (isForeignKeyConstraintError(
                        serverMessage,
                        config.getTenantsTable(),
                        new String[]{"app_id", "tenant_id"},
                        new Object[]{tenantIdentifier.getAppId(), tenantIdentifier.getTenantId()})) {
                    throw new TenantOrAppNotFoundException(tenantIdentifier);
                }
            }
            throw new StorageQueryException(e);
        }
    }

    @Override
    public void deleteSessionsOfUser(AppIdentifier appIdentifier, String userId) throws StorageQueryException {
        try {
            SessionQueries.deleteSessionsOfUser(this, appIdentifier, userId);
        } catch (SQLException e) {
            throw new StorageQueryException(e);
        }
    }

    @Override
    public boolean deleteSessionsOfUser(TenantIdentifier tenantIdentifier, String userId) throws StorageQueryException {
        try {
            return SessionQueries.deleteSessionsOfUser(this, tenantIdentifier, userId);
        } catch (SQLException e) {
            throw new StorageQueryException(e);
        }
    }

    @Override
    public int getNumberOfSessions(TenantIdentifier tenantIdentifier) throws StorageQueryException {
        try {
            return SessionQueries.getNumberOfSessions(this, tenantIdentifier);
        } catch (SQLException e) {
            throw new StorageQueryException(e);
        }
    }

    @Override
    public int deleteSession(TenantIdentifier tenantIdentifier, String[] sessionHandles) throws StorageQueryException {
        try {
            return SessionQueries.deleteSession(this, tenantIdentifier, sessionHandles);
        } catch (SQLException e) {
            throw new StorageQueryException(e);
        }
    }

    @Override
    public String[] getAllNonExpiredSessionHandlesForUser(TenantIdentifier tenantIdentifier, String userId)
            throws StorageQueryException {
        try {
            return SessionQueries.getAllNonExpiredSessionHandlesForUser(this, tenantIdentifier, userId);
        } catch (SQLException e) {
            throw new StorageQueryException(e);
        }
    }

    private String[] getAllNonExpiredSessionHandlesForUser(AppIdentifier appIdentifier, String userId)
            throws StorageQueryException {
        try {
            return SessionQueries.getAllNonExpiredSessionHandlesForUser(this, appIdentifier, userId);
        } catch (SQLException e) {
            throw new StorageQueryException(e);
        }
    }

    @Override
    public void deleteAllExpiredSessions() throws StorageQueryException {
        try {
            SessionQueries.deleteAllExpiredSessions(this);
        } catch (SQLException e) {
            throw new StorageQueryException(e);
        }
    }

    @Override
    public KeyValueInfo getKeyValue(TenantIdentifier tenantIdentifier, String key) throws StorageQueryException {
        try {
            return GeneralQueries.getKeyValue(this, tenantIdentifier, key);
        } catch (SQLException e) {
            throw new StorageQueryException(e);
        }
    }

    @Override
    public void setKeyValue(TenantIdentifier tenantIdentifier, String key, KeyValueInfo info)
            throws StorageQueryException, TenantOrAppNotFoundException {
        try {
            GeneralQueries.setKeyValue(this, tenantIdentifier, key, info);
        } catch (SQLException e) {
            if (e instanceof SQLiteException) {
                SQLiteConfig config = Config.getConfig(this);
                String serverMessage = e.getMessage();

                if (isForeignKeyConstraintError(
                        serverMessage,
                        config.getTenantsTable(),
                        new String[]{"app_id", "tenant_id"},
                        new Object[]{tenantIdentifier.getAppId(), tenantIdentifier.getTenantId()})) {
                    throw new TenantOrAppNotFoundException(tenantIdentifier);
                }
            }
            throw new StorageQueryException(e);
        }
    }

    @Override
    public void setStorageLayerEnabled(boolean enabled) {
        this.enabled = enabled;
    }

    @Override
    public SessionInfo getSession(TenantIdentifier tenantIdentifier, String sessionHandle)
            throws StorageQueryException {
        try {
            return SessionQueries.getSession(this, tenantIdentifier, sessionHandle);
        } catch (SQLException e) {
            throw new StorageQueryException(e);
        }
    }

    @Override
    public int updateSession(TenantIdentifier tenantIdentifier, String sessionHandle, @Nullable JsonObject sessionData,
                             @Nullable JsonObject jwtPayload)
            throws StorageQueryException {
        try {
            return SessionQueries.updateSession(this, tenantIdentifier, sessionHandle, sessionData, jwtPayload);
        } catch (SQLException e) {
            throw new StorageQueryException(e);
        }
    }

    @Override
    public SessionInfo getSessionInfo_Transaction(TenantIdentifier tenantIdentifier, TransactionConnection con,
                                                  String sessionHandle)
            throws StorageQueryException {
        Connection sqlCon = (Connection) con.getConnection();
        try {
            return SessionQueries.getSessionInfo_Transaction(this, sqlCon, tenantIdentifier, sessionHandle);
        } catch (SQLException e) {
            throw new StorageQueryException(e);
        }
    }

    @Override
    public void updateSessionInfo_Transaction(TenantIdentifier tenantIdentifier, TransactionConnection con,
                                              String sessionHandle, String refreshTokenHash2,
                                              long expiry, boolean useStaticKey) throws StorageQueryException {
        Connection sqlCon = (Connection) con.getConnection();
        try {
            SessionQueries.updateSessionInfo_Transaction(this, sqlCon, tenantIdentifier, sessionHandle,
                    refreshTokenHash2, expiry, useStaticKey);
        } catch (SQLException e) {
            throw new StorageQueryException(e);
        }
    }

    @Override
    public void deleteSessionsOfUser_Transaction(TransactionConnection con, AppIdentifier appIdentifier, String userId)
            throws StorageQueryException {
        Connection sqlCon = (Connection) con.getConnection();
        try {
            SessionQueries.deleteSessionsOfUser_Transaction(sqlCon, this, appIdentifier, userId);
        } catch (SQLException e) {
            throw new StorageQueryException(e);
        }
    }

    @Override
    public void setKeyValue_Transaction(TenantIdentifier tenantIdentifier, TransactionConnection con, String key,
                                        KeyValueInfo info)
            throws StorageQueryException, TenantOrAppNotFoundException {
        Connection sqlCon = (Connection) con.getConnection();
        try {
            GeneralQueries.setKeyValue_Transaction(this, sqlCon, tenantIdentifier, key, info);
        } catch (SQLException e) {
            if (e instanceof SQLiteException) {
                SQLiteConfig config = Config.getConfig(this);
                String serverMessage = e.getMessage();

                if (isForeignKeyConstraintError(
                        serverMessage,
                        config.getTenantsTable(),
                        new String[]{"app_id", "tenant_id"},
                        new Object[]{tenantIdentifier.getAppId(), tenantIdentifier.getTenantId()})) {
                    throw new TenantOrAppNotFoundException(tenantIdentifier);
                }
            }
            throw new StorageQueryException(e);
        }
    }

    @Override
    public KeyValueInfo getKeyValue_Transaction(TenantIdentifier tenantIdentifier, TransactionConnection con,
                                                String key) throws StorageQueryException {
        Connection sqlCon = (Connection) con.getConnection();
        try {
            return GeneralQueries.getKeyValue_Transaction(this, sqlCon, tenantIdentifier, key);
        } catch (SQLException e) {
            throw new StorageQueryException(e);
        }
    }

    @Override
    public boolean canBeUsed(JsonObject configJson) {
        return true;
    }

    @Override
    public boolean isUserIdBeingUsedInNonAuthRecipe(AppIdentifier appIdentifier, String className, String userId)
            throws StorageQueryException {
        // check if the input userId is being used in nonAuthRecipes.
        if (className.equals(SessionStorage.class.getName())) {
            String[] sessionHandlesForUser = getAllNonExpiredSessionHandlesForUser(appIdentifier, userId);
            return sessionHandlesForUser.length > 0;
        } else if (className.equals(UserRolesStorage.class.getName())) {
            String[] roles = getRolesForUser(appIdentifier, userId);
            return roles.length > 0;
        } else if (className.equals(UserMetadataStorage.class.getName())) {
            JsonObject userMetadata = getUserMetadata(appIdentifier, userId);
            return userMetadata != null;
        } else if (className.equals(EmailVerificationStorage.class.getName())) {
            try {
                return EmailVerificationQueries.isUserIdBeingUsedForEmailVerification(this, appIdentifier, userId);
            } catch (SQLException e) {
                throw new StorageQueryException(e);
            }
        } else if (className.equals(TOTPStorage.class.getName())) {
            try {
                TOTPDevice[] devices = TOTPQueries.getDevices(this, appIdentifier, userId);
                return devices.length > 0;
            } catch (SQLException e) {
                throw new StorageQueryException(e);
            }
        } else if (className.equals(TOTPStorage.class.getName())) {
            try {
                TOTPDevice[] devices = TOTPQueries.getDevices(this, appIdentifier, userId);
                return devices.length > 0;
            } catch (SQLException e) {
                throw new StorageQueryException(e);
            }
        } else if (className.equals(JWTRecipeStorage.class.getName())) {
            return false;
        } else {
            throw new IllegalStateException("ClassName: " + className + " is not part of NonAuthRecipeStorage");
        }
    }

    @TestOnly
    @Override
    public void addInfoToNonAuthRecipesBasedOnUserId(TenantIdentifier tenantIdentifier, String className, String userId)
            throws StorageQueryException {
        if (!isTesting) {
            throw new UnsupportedOperationException();
        }

        // add entries to nonAuthRecipe tables with input userId
        if (className.equals(SessionStorage.class.getName())) {
            try {
                createNewSession(tenantIdentifier, "sessionHandle", userId, "refreshTokenHash",
                        new JsonObject(),
                        System.currentTimeMillis() + 1000000, new JsonObject(), System.currentTimeMillis(), false);
            } catch (Exception e) {
                throw new StorageQueryException(e);
            }
        } else if (className.equals(UserRolesStorage.class.getName())) {
            try {
                String role = "testRole";
                this.startTransaction(con -> {
                    try {
                        createNewRoleOrDoNothingIfExists_Transaction(tenantIdentifier.toAppIdentifier(), con, role);
                    } catch (TenantOrAppNotFoundException e) {
                        throw new IllegalStateException(e);
                    }
                    return null;
                });
                try {
                    addRoleToUser(tenantIdentifier, userId, role);
                } catch (Exception e) {
                    throw new StorageTransactionLogicException(e);
                }
            } catch (StorageTransactionLogicException e) {
                throw new StorageQueryException(e.actualException);
            }
        } else if (className.equals(EmailVerificationStorage.class.getName())) {
            try {
                EmailVerificationTokenInfo info = new EmailVerificationTokenInfo(userId, "someToken", 10000,
                        "test123@example.com");
                addEmailVerificationToken(tenantIdentifier, info);

            } catch (DuplicateEmailVerificationTokenException e) {
                throw new StorageQueryException(e);
            } catch (TenantOrAppNotFoundException e) {
                throw new IllegalStateException(e);
            }
        } else if (className.equals(UserMetadataStorage.class.getName())) {
            JsonObject data = new JsonObject();
            data.addProperty("test", "testData");
            try {
                this.startTransaction(con -> {
                    try {
                        setUserMetadata_Transaction(tenantIdentifier.toAppIdentifier(), con, userId, data);
                    } catch (TenantOrAppNotFoundException e) {
                        throw new StorageTransactionLogicException(e);
                    }
                    return null;
                });
            } catch (StorageTransactionLogicException e) {
                if (e.actualException instanceof TenantOrAppNotFoundException) {
                    throw new IllegalStateException(e);
                }
                throw new StorageQueryException(e);
            }
        } else if (className.equals(TOTPStorage.class.getName())) {
            try {
                TOTPDevice device = new TOTPDevice(userId, "testDevice", "secret", 0, 30, false, System.currentTimeMillis());
                this.startTransaction(con -> {
                    try {
                        long now = System.currentTimeMillis();
                        Connection sqlCon = (Connection) con.getConnection();
                        TOTPQueries.createDevice_Transaction(this, sqlCon, tenantIdentifier.toAppIdentifier(), device);
                        TOTPQueries.insertUsedCode_Transaction(this,
                                sqlCon, tenantIdentifier,
                                new TOTPUsedCode(userId, "123456", true, 1000 + now, now));
                    } catch (SQLException e) {
                        throw new StorageTransactionLogicException(e);
                    }
                    return null;
                });

            } catch (StorageTransactionLogicException e) {
                throw new StorageQueryException(e.actualException);
            }
        } else if (className.equals(JWTRecipeStorage.class.getName())) {
            /* Since JWT recipe tables do not store userId we do not add any data to them */
        } else if (className.equals(ActiveUsersStorage.class.getName())) {
            try {
                ActiveUsersQueries.updateUserLastActive(this, tenantIdentifier.toAppIdentifier(), userId);
            } catch (SQLException e) {
                throw new StorageQueryException(e);
            }
        } else {
            throw new IllegalStateException("ClassName: " + className + " is not part of NonAuthRecipeStorage");
        }
    }

    @Override
    public void modifyConfigToAddANewUserPoolForTesting(JsonObject config, int poolNumber) {
        // do nothing cause we have only one in mem db.
    }

    @Override
    public String[] getProtectedConfigsFromSuperTokensSaaSUsers() {
        return new String[0];
    }

    @Override
    public AuthRecipeUserInfo signUp(TenantIdentifier tenantIdentifier, String id, String email, String passwordHash,
                           long timeJoined)
            throws StorageQueryException, DuplicateUserIdException, DuplicateEmailException,
            TenantOrAppNotFoundException {
        try {
            return EmailPasswordQueries.signUp(this, tenantIdentifier, id, email, passwordHash, timeJoined);
        } catch (StorageTransactionLogicException eTemp) {
            if (eTemp.actualException instanceof SQLiteException) {
                SQLiteConfig config = Config.getConfig(this);
                String serverMessage = eTemp.actualException.getMessage();

                if (isUniqueConstraintError(serverMessage, config.getEmailPasswordUserToTenantTable(),
                        new String[]{"app_id", "tenant_id", "email"})) {
                    throw new DuplicateEmailException();
                } else if (isPrimaryKeyError(serverMessage, config.getEmailPasswordUsersTable(),
                        new String[]{"app_id", "user_id"})
                        || isPrimaryKeyError(serverMessage, config.getUsersTable(),
                        new String[]{"app_id", "tenant_id", "user_id"})
                        || isPrimaryKeyError(serverMessage, config.getEmailPasswordUserToTenantTable(),
                        new String[]{"app_id", "tenant_id", "user_id"})
                        || isPrimaryKeyError(serverMessage, config.getAppIdToUserIdTable(),
                        new String[]{"app_id", "user_id"})) {
                    throw new DuplicateUserIdException();
                } else if (isForeignKeyConstraintError(
                        serverMessage,
                        config.getAppsTable(),
                        new String[]{"app_id"},
                        new Object[]{tenantIdentifier.getAppId()})) {
                    throw new TenantOrAppNotFoundException(tenantIdentifier);
                } else if (isForeignKeyConstraintError(
                        serverMessage,
                        config.getTenantsTable(),
                        new String[]{"app_id", "tenant_id"},
                        new Object[]{tenantIdentifier.getAppId(), tenantIdentifier.getTenantId()})) {
                    throw new TenantOrAppNotFoundException(tenantIdentifier);
                }
            }

            throw new StorageQueryException(eTemp.actualException);
        }
    }

    @Override
    public void addPasswordResetToken(AppIdentifier appIdentifier, PasswordResetTokenInfo passwordResetTokenInfo)
            throws StorageQueryException, UnknownUserIdException, DuplicatePasswordResetTokenException {
        try {
            EmailPasswordQueries.addPasswordResetToken(this, appIdentifier, passwordResetTokenInfo.userId,
                    passwordResetTokenInfo.token, passwordResetTokenInfo.tokenExpiry, passwordResetTokenInfo.email);
        } catch (SQLException e) {
            if (e instanceof SQLiteException) {
                String serverMessage = e.getMessage();

                if (isPrimaryKeyError(serverMessage, Config.getConfig(this).getPasswordResetTokensTable(),
                        new String[]{"app_id", "user_id", "token"})) {
                    throw new DuplicatePasswordResetTokenException();
                } else if (isForeignKeyConstraintError(
                        serverMessage,
                        Config.getConfig(this).getEmailPasswordUsersTable(),
                        new String[]{"app_id", "user_id"},
                        new Object[]{appIdentifier.getAppId(), passwordResetTokenInfo.userId})) {
                    throw new UnknownUserIdException();
                }
            }
            throw new StorageQueryException(e);
        }
    }

    @Override
    public PasswordResetTokenInfo getPasswordResetTokenInfo(AppIdentifier appIdentifier, String token)
            throws StorageQueryException {
        try {
            return EmailPasswordQueries.getPasswordResetTokenInfo(this, appIdentifier, token);
        } catch (SQLException e) {
            throw new StorageQueryException(e);
        }
    }

    @Override
    public PasswordResetTokenInfo[] getAllPasswordResetTokenInfoForUser(AppIdentifier appIdentifier,
                                                                        String userId) throws StorageQueryException {
        try {
            return EmailPasswordQueries.getAllPasswordResetTokenInfoForUser(this, appIdentifier, userId);
        } catch (SQLException e) {
            throw new StorageQueryException(e);
        }
    }

    @Override
    public PasswordResetTokenInfo[] getAllPasswordResetTokenInfoForUser_Transaction(AppIdentifier appIdentifier,
                                                                                    TransactionConnection con,
                                                                                    String userId)
            throws StorageQueryException {
        Connection sqlCon = (Connection) con.getConnection();
        try {
            return EmailPasswordQueries.getAllPasswordResetTokenInfoForUser_Transaction(this, sqlCon, appIdentifier,
                    userId);
        } catch (SQLException e) {
            throw new StorageQueryException(e);
        }
    }

    @Override
    public void deleteAllPasswordResetTokensForUser_Transaction(AppIdentifier appIdentifier, TransactionConnection con,
                                                                String userId)
            throws StorageQueryException {
        Connection sqlCon = (Connection) con.getConnection();
        try {
            EmailPasswordQueries.deleteAllPasswordResetTokensForUser_Transaction(this, sqlCon, appIdentifier, userId);
        } catch (SQLException e) {
            throw new StorageQueryException(e);
        }
    }

    @Override
    public void updateUsersPassword_Transaction(AppIdentifier appIdentifier, TransactionConnection con, String userId,
                                                String newPassword)
            throws StorageQueryException {
        Connection sqlCon = (Connection) con.getConnection();
        try {
            EmailPasswordQueries.updateUsersPassword_Transaction(this, sqlCon, appIdentifier, userId, newPassword);
        } catch (SQLException e) {
            throw new StorageQueryException(e);
        }
    }

    @Override
    public void updateUsersEmail_Transaction(AppIdentifier appIdentifier, TransactionConnection conn, String userId,
                                             String email)
            throws StorageQueryException, DuplicateEmailException {
        Connection sqlCon = (Connection) conn.getConnection();
        try {
            EmailPasswordQueries.updateUsersEmail_Transaction(this, sqlCon, appIdentifier, userId, email);
        } catch (SQLException e) {
            if (isUniqueConstraintError(e.getMessage(),
                    Config.getConfig(this).getEmailPasswordUserToTenantTable(),
                    new String[]{"app_id", "tenant_id", "email"})) {
                throw new DuplicateEmailException();
            }
            throw new StorageQueryException(e);
        }
    }

    @Override
    public void deleteEmailPasswordUser_Transaction(TransactionConnection con, AppIdentifier appIdentifier,
                                                    String userId, boolean deleteUserIdMappingToo)
            throws StorageQueryException {
        try {
            Connection sqlCon = (Connection) con.getConnection();
            EmailPasswordQueries.deleteUser_Transaction(sqlCon, this, appIdentifier, userId, deleteUserIdMappingToo);
        } catch (SQLException e) {
            throw new StorageQueryException(e);
        }
    }

    @Override
    public void deleteExpiredEmailVerificationTokens() throws StorageQueryException {
        try {
            EmailVerificationQueries.deleteExpiredEmailVerificationTokens(this);
        } catch (SQLException e) {
            throw new StorageQueryException(e);
        }
    }

    @Override
    public EmailVerificationTokenInfo[] getAllEmailVerificationTokenInfoForUser_Transaction(
            TenantIdentifier tenantIdentifier,
            TransactionConnection con,
            String userId, String email)
            throws StorageQueryException {
        Connection sqlCon = (Connection) con.getConnection();
        try {
            return EmailVerificationQueries.getAllEmailVerificationTokenInfoForUser_Transaction(this, sqlCon,
                    tenantIdentifier, userId, email);
        } catch (SQLException e) {
            throw new StorageQueryException(e);
        }
    }

    @Override
    public void deleteAllEmailVerificationTokensForUser_Transaction(TenantIdentifier tenantIdentifier,
                                                                    TransactionConnection con, String userId,
                                                                    String email) throws StorageQueryException {
        Connection sqlCon = (Connection) con.getConnection();
        try {
            EmailVerificationQueries.deleteAllEmailVerificationTokensForUser_Transaction(this, sqlCon, tenantIdentifier,
                    userId, email);
        } catch (SQLException e) {
            throw new StorageQueryException(e);
        }
    }

    @Override
    public void updateIsEmailVerified_Transaction(AppIdentifier appIdentifier, TransactionConnection con, String userId,
                                                  String email,
                                                  boolean isEmailVerified)
            throws StorageQueryException, TenantOrAppNotFoundException {
        Connection sqlCon = (Connection) con.getConnection();
        try {
            EmailVerificationQueries.updateUsersIsEmailVerified_Transaction(this, sqlCon, appIdentifier, userId,
                    email, isEmailVerified);
        } catch (SQLException e) {
            if (e instanceof SQLiteException) {
                SQLiteConfig config = Config.getConfig(this);
                String serverMessage = e.getMessage();

                if (isForeignKeyConstraintError(
                        serverMessage,
                        config.getTenantsTable(),
                        new String[]{"app_id"},
                        new Object[]{appIdentifier.getAppId()})) {
                    throw new TenantOrAppNotFoundException(appIdentifier);
                }
            }

            boolean isPSQLPrimKeyError = e instanceof SQLiteException && isPrimaryKeyError(
                    e.getMessage(),
                    Config.getConfig(this).getEmailVerificationTable(),
                    new String[]{"app_id", "user_id", "email"});

            if (!isEmailVerified || !isPSQLPrimKeyError) {
                throw new StorageQueryException(e);
            }
            // we do not throw an error since the email is already verified
        }
    }

    @Override
    public void deleteEmailVerificationUserInfo_Transaction(TransactionConnection con, AppIdentifier appIdentifier,
                                                            String userId) throws StorageQueryException {
        try {
            Connection sqlCon = (Connection) con.getConnection();
            EmailVerificationQueries.deleteUserInfo_Transaction(sqlCon, this, appIdentifier, userId);
        } catch (SQLException e) {
            throw new StorageQueryException(e);
        }
    }

    @Override
    public boolean deleteEmailVerificationUserInfo(TenantIdentifier tenantIdentifier, String userId)
            throws StorageQueryException {
        try {
            return EmailVerificationQueries.deleteUserInfo(this, tenantIdentifier, userId);
        } catch (SQLException e) {
            throw new StorageQueryException(e);
        }
    }

    @Override
    public void addEmailVerificationToken(TenantIdentifier tenantIdentifier,
                                          EmailVerificationTokenInfo emailVerificationInfo)
            throws StorageQueryException, DuplicateEmailVerificationTokenException, TenantOrAppNotFoundException {
        try {
            EmailVerificationQueries.addEmailVerificationToken(this, tenantIdentifier, emailVerificationInfo.userId,
                    emailVerificationInfo.token, emailVerificationInfo.tokenExpiry, emailVerificationInfo.email);
        } catch (SQLException e) {
            if (e instanceof SQLiteException) {
                SQLiteConfig config = Config.getConfig(this);
                String serverMessage = e.getMessage();

                if (isPrimaryKeyError(serverMessage, config.getEmailVerificationTokensTable(),
                        new String[]{"app_id", "tenant_id", "user_id", "email", "token"})) {
                    throw new DuplicateEmailVerificationTokenException();
                }

                if (isForeignKeyConstraintError(
                        serverMessage,
                        config.getTenantsTable(),
                        new String[]{"app_id", "tenant_id"},
                        new Object[]{tenantIdentifier.getAppId(), tenantIdentifier.getTenantId()})) {
                    throw new TenantOrAppNotFoundException(tenantIdentifier);
                }
            }

            throw new StorageQueryException(e);
        }
    }

    @Override
    public EmailVerificationTokenInfo getEmailVerificationTokenInfo(TenantIdentifier tenantIdentifier, String token)
            throws StorageQueryException {
        try {
            return EmailVerificationQueries.getEmailVerificationTokenInfo(this, tenantIdentifier, token);
        } catch (SQLException e) {
            throw new StorageQueryException(e);
        }
    }

    @Override
    public void revokeAllTokens(TenantIdentifier tenantIdentifier, String userId, String email) throws
            StorageQueryException {
        try {
            EmailVerificationQueries.revokeAllTokens(this, tenantIdentifier, userId, email);
        } catch (SQLException e) {
            throw new StorageQueryException(e);
        }
    }

    @Override
    public void unverifyEmail(AppIdentifier appIdentifier, String userId, String email) throws StorageQueryException {
        try {
            EmailVerificationQueries.unverifyEmail(this, appIdentifier, userId, email);
        } catch (SQLException e) {
            throw new StorageQueryException(e);
        }
    }

    @Override
    public EmailVerificationTokenInfo[] getAllEmailVerificationTokenInfoForUser(TenantIdentifier
                                                                                        tenantIdentifier,
                                                                                String userId, String email)
            throws StorageQueryException {
        try {
            return EmailVerificationQueries.getAllEmailVerificationTokenInfoForUser(this, tenantIdentifier, userId,
                    email);
        } catch (SQLException e) {
            throw new StorageQueryException(e);
        }
    }

    @Override
    public boolean isEmailVerified(AppIdentifier appIdentifier, String userId, String email)
            throws StorageQueryException {
        try {
            return EmailVerificationQueries.isEmailVerified(this, appIdentifier, userId, email);
        } catch (SQLException e) {
            throw new StorageQueryException(e);
        }
    }

    @Override
    public void updateIsEmailVerifiedToExternalUserId(AppIdentifier appIdentifier, String supertokensUserId, String externalUserId) throws StorageQueryException {
        EmailVerificationQueries.updateIsEmailVerifiedToExternalUserId(this, appIdentifier, supertokensUserId, externalUserId);
    }

    @Override
    public void deleteExpiredPasswordResetTokens() throws StorageQueryException {
        try {
            EmailPasswordQueries.deleteExpiredPasswordResetTokens(this);
        } catch (SQLException e) {
            throw new StorageQueryException(e);
        }
    }

    @Override
    public void updateUserEmail_Transaction(AppIdentifier appIdentifier, TransactionConnection con,
                                            String thirdPartyId, String thirdPartyUserId,
                                            String newEmail) throws StorageQueryException {
        Connection sqlCon = (Connection) con.getConnection();
        try {
            ThirdPartyQueries.updateUserEmail_Transaction(this, sqlCon, appIdentifier, thirdPartyId,
                    thirdPartyUserId, newEmail);
        } catch (SQLException e) {
            throw new StorageQueryException(e);
        }
    }

    @Override
    public void deleteThirdPartyUser_Transaction(TransactionConnection con, AppIdentifier appIdentifier, String userId,
                                                 boolean deleteUserIdMappingToo)
            throws StorageQueryException {
        try {
            Connection sqlCon = (Connection) con.getConnection();
            ThirdPartyQueries.deleteUser_Transaction(sqlCon, this, appIdentifier, userId, deleteUserIdMappingToo);
        } catch (SQLException e) {
            throw new StorageQueryException(e);
        }
    }

    @Override
    public AuthRecipeUserInfo signUp(
            TenantIdentifier tenantIdentifier, String id, String email,
            LoginMethod.ThirdParty thirdParty, long timeJoined)
            throws StorageQueryException, io.supertokens.pluginInterface.thirdparty.exception.DuplicateUserIdException,
            DuplicateThirdPartyUserException, TenantOrAppNotFoundException {
        try {
            return ThirdPartyQueries.signUp(this, tenantIdentifier, id, email, thirdParty, timeJoined);
        } catch (StorageTransactionLogicException eTemp) {
            if (eTemp.actualException instanceof SQLiteException) {
                SQLiteConfig config = Config.getConfig(this);
                String serverMessage = eTemp.actualException.getMessage();

                if (isUniqueConstraintError(serverMessage, config.getThirdPartyUserToTenantTable(),
                        new String[]{"app_id", "tenant_id", "third_party_id", "third_party_user_id"})) {
                    throw new DuplicateThirdPartyUserException();

                } else if (isPrimaryKeyError(serverMessage, config.getThirdPartyUsersTable(),
                        new String[]{"app_id", "user_id"})
                        || isPrimaryKeyError(serverMessage, config.getUsersTable(),
                        new String[]{"app_id", "tenant_id", "user_id"})
                        || isPrimaryKeyError(serverMessage, config.getThirdPartyUserToTenantTable(),
                        new String[]{"app_id", "tenant_id", "user_id"})
                        || isPrimaryKeyError(serverMessage, config.getAppIdToUserIdTable(),
                        new String[]{"app_id", "user_id"})) {
                    throw new io.supertokens.pluginInterface.thirdparty.exception.DuplicateUserIdException();

                } else if (isForeignKeyConstraintError(
                        serverMessage,
                        config.getAppsTable(),
                        new String[]{"app_id"},
                        new Object[]{tenantIdentifier.getAppId()})) {
                    throw new TenantOrAppNotFoundException(tenantIdentifier.toAppIdentifier());

                } else if (isForeignKeyConstraintError(
                        serverMessage,
                        config.getTenantsTable(),
                        new String[]{"app_id", "tenant_id"},
                        new Object[]{tenantIdentifier.getAppId(), tenantIdentifier.getTenantId()})) {
                    throw new TenantOrAppNotFoundException(tenantIdentifier);
                }
            }

            throw new StorageQueryException(eTemp.actualException);
        }
    }

    @Override
    public long getUsersCount(TenantIdentifier tenantIdentifier, RECIPE_ID[] includeRecipeIds)
            throws StorageQueryException {
        try {
            return GeneralQueries.getUsersCount(this, tenantIdentifier, includeRecipeIds);
        } catch (SQLException e) {
            throw new StorageQueryException(e);
        }
    }

    @Override
    public long getUsersCount(AppIdentifier appIdentifier, RECIPE_ID[] includeRecipeIds)
            throws StorageQueryException {
        try {
            return GeneralQueries.getUsersCount(this, appIdentifier, includeRecipeIds);
        } catch (SQLException e) {
            throw new StorageQueryException(e);
        }
    }

    @Override
    public AuthRecipeUserInfo[] getUsers(TenantIdentifier tenantIdentifier, @NotNull Integer limit,
                                         @NotNull String timeJoinedOrder,
                                         @Nullable RECIPE_ID[] includeRecipeIds, @Nullable String userId,
                                         @Nullable Long timeJoined, @Nullable DashboardSearchTags dashboardSearchTags)
            throws StorageQueryException {
        try {
            return GeneralQueries.getUsers(this, tenantIdentifier, limit, timeJoinedOrder, includeRecipeIds, userId,
                    timeJoined, dashboardSearchTags);
        } catch (SQLException e) {
            throw new StorageQueryException(e);
        }
    }

    @Override
    public boolean doesUserIdExist(AppIdentifier appIdentifier, String userId) throws StorageQueryException {
        try {
            return GeneralQueries.doesUserIdExist(this, appIdentifier, userId);
        } catch (SQLException e) {
            throw new StorageQueryException(e);
        }
    }

    @Override
    public boolean doesUserIdExist_Transaction(TransactionConnection con, AppIdentifier appIdentifier, String userId) throws StorageQueryException {
        try {
            Connection sqlCon = (Connection) con.getConnection();
            return GeneralQueries.doesUserIdExist_Transaction(this, sqlCon, appIdentifier, userId);
        } catch (SQLException e) {
            throw new StorageQueryException(e);
        }
    }

    @Override
    public void updateLastActive(AppIdentifier appIdentifier, String userId) throws StorageQueryException {
        try {
            ActiveUsersQueries.updateUserLastActive(this, appIdentifier, userId);
        } catch (SQLException e) {
            throw new StorageQueryException(e);
        }
    }

    @Override
    public int countUsersActiveSince(AppIdentifier appIdentifier, long time) throws StorageQueryException {
        try {
            return ActiveUsersQueries.countUsersActiveSince(this, appIdentifier, time);
        } catch (SQLException e) {
            throw new StorageQueryException(e);
        }
    }

    @Override
    public void deleteUserActive_Transaction(TransactionConnection con, AppIdentifier appIdentifier, String userId)
            throws StorageQueryException {
        try {
            Connection sqlCon = (Connection) con.getConnection();
            ActiveUsersQueries.deleteUserActive_Transaction(sqlCon, this, appIdentifier, userId);
        } catch (SQLException e) {
            throw new StorageQueryException(e);
        }
    }

    @Override
    public boolean doesUserIdExist(TenantIdentifier tenantIdentifier, String userId)
            throws StorageQueryException {
        try {
            return GeneralQueries.doesUserIdExist(this, tenantIdentifier, userId);
        } catch (SQLException e) {
            throw new StorageQueryException(e);
        }
    }

    @Override
    public AuthRecipeUserInfo getPrimaryUserById(AppIdentifier appIdentifier, String userId)
            throws StorageQueryException {
        try {
            return GeneralQueries.getPrimaryUserInfoForUserId(this, appIdentifier, userId);
        } catch (SQLException e) {
            throw new StorageQueryException(e);
        }
    }

    @Override
    public String getPrimaryUserIdStrForUserId(AppIdentifier appIdentifier, String userId)
            throws StorageQueryException {
        try {
            return GeneralQueries.getPrimaryUserIdStrForUserId(this, appIdentifier, userId);
        } catch (SQLException e) {
            throw new StorageQueryException(e);
        }
    }

    @Override
    public AuthRecipeUserInfo[] listPrimaryUsersByEmail(TenantIdentifier tenantIdentifier, String email)
            throws StorageQueryException {
        try {
            return GeneralQueries.listPrimaryUsersByEmail(this, tenantIdentifier, email);
        } catch (SQLException e) {
            throw new StorageQueryException(e);
        }
    }

    @Override
    public AuthRecipeUserInfo[] listPrimaryUsersByPhoneNumber(TenantIdentifier tenantIdentifier, String phoneNumber)
            throws StorageQueryException {
        try {
            return GeneralQueries.listPrimaryUsersByPhoneNumber(this, tenantIdentifier, phoneNumber);
        } catch (SQLException e) {
            throw new StorageQueryException(e);
        }
    }

    @Override
    public AuthRecipeUserInfo getPrimaryUserByThirdPartyInfo(TenantIdentifier tenantIdentifier, String thirdPartyId,
                                                             String thirdPartyUserId) throws StorageQueryException {
        try {
            return GeneralQueries.getPrimaryUserByThirdPartyInfo(this, tenantIdentifier, thirdPartyId,
                    thirdPartyUserId);
        } catch (SQLException e) {
            throw new StorageQueryException(e);
        }
    }

    @Override
    public List<JWTSigningKeyInfo> getJWTSigningKeys_Transaction(AppIdentifier
                                                                         appIdentifier, TransactionConnection con)
            throws StorageQueryException {
        Connection sqlCon = (Connection) con.getConnection();
        try {
            return JWTSigningQueries.getJWTSigningKeys_Transaction(this, sqlCon, appIdentifier);
        } catch (SQLException e) {
            throw new StorageQueryException(e);
        }
    }

    @Override
    public void setJWTSigningKey_Transaction(AppIdentifier appIdentifier, TransactionConnection con,
                                             JWTSigningKeyInfo info)
            throws StorageQueryException, DuplicateKeyIdException, TenantOrAppNotFoundException {
        Connection sqlCon = (Connection) con.getConnection();
        try {
            JWTSigningQueries.setJWTSigningKeyInfo_Transaction(this, sqlCon, appIdentifier, info);
        } catch (SQLException e) {
            if (e instanceof SQLiteException) {
                SQLiteConfig config = Config.getConfig(this);
                String serverMessage = e.getMessage();

                if (isPrimaryKeyError(serverMessage, config.getJWTSigningKeysTable(),
                        new String[]{"app_id", "key_id"})) {
                    throw new DuplicateKeyIdException();
                }

                if (isForeignKeyConstraintError(
                        serverMessage,
                        config.getAppsTable(),
                        new String[]{"app_id"},
                        new Object[]{appIdentifier.getAppId()})) {
                    throw new TenantOrAppNotFoundException(appIdentifier);
                }
            }

            throw new StorageQueryException(e);
        }
    }

    private boolean isUniqueConstraintError(String serverMessage, String tableName, String[] columnNames) {
        // SQLite database throws same error message for UNIQUE constraint and PRIMARY KEY constraint
        return isPrimaryKeyError(serverMessage, tableName, columnNames);
    }

    private boolean isForeignKeyConstraintError(String serverMessage, String tableName, String[] columnNames,
                                                Object[] values) {
        if (!serverMessage.contains("FOREIGN KEY constraint failed")) {
            return false;
        }

        StringBuilder QUERY = new StringBuilder();
        QUERY.append("SELECT 1 FROM ").append(tableName).append(" WHERE ");
        for (int i = 0; i < columnNames.length; i++) {
            if (i > 0) {
                QUERY.append(" AND ");
            }
            QUERY.append(columnNames[i] + " = ?");
        }

        try {
            return QueryExecutorTemplate.execute(this, QUERY.toString(), pst -> {
                for (int i = 0; i < values.length; i++) {
                    if (values[i] instanceof String) {
                        pst.setString(i + 1, (String) values[i]);
                    }
                }
            }, result -> {
                return !result.next();
            });
        } catch (SQLException | StorageQueryException queryException) {
            throw new RuntimeException(queryException);
        }
    }

    private boolean isPrimaryKeyError(String serverMessage, String tableName, String[] columnNames) {
        if (!serverMessage.contains("UNIQUE constraint failed")) {
            return false;
        }

        String[] columnNamesInError = serverMessage.split(": ")[1].split(", ");
        if (columnNamesInError.length != columnNames.length) {
            return false;
        }

        for (String columnName : columnNames) {
            if (!serverMessage.contains(tableName + "." + columnName)) {
                return false;
            }
        }

        return true;
    }

    @Override
    public PasswordlessDevice getDevice_Transaction(TenantIdentifier tenantIdentifier, TransactionConnection
            con,
                                                    String deviceIdHash)
            throws StorageQueryException {
        Connection sqlCon = (Connection) con.getConnection();
        try {
            return PasswordlessQueries.getDevice_Transaction(this, sqlCon, tenantIdentifier, deviceIdHash);
        } catch (SQLException e) {
            throw new StorageQueryException(e);
        }
    }

    @Override
    public void incrementDeviceFailedAttemptCount_Transaction(TenantIdentifier tenantIdentifier,
                                                              TransactionConnection con, String deviceIdHash)
            throws StorageQueryException {
        Connection sqlCon = (Connection) con.getConnection();
        try {
            PasswordlessQueries.incrementDeviceFailedAttemptCount_Transaction(this, sqlCon, tenantIdentifier,
                    deviceIdHash);
        } catch (SQLException e) {
            throw new StorageQueryException(e);
        }

    }

    @Override
    public PasswordlessCode[] getCodesOfDevice_Transaction(TenantIdentifier
                                                                   tenantIdentifier, TransactionConnection con,
                                                           String deviceIdHash)
            throws StorageQueryException {
        Connection sqlCon = (Connection) con.getConnection();
        try {
            return PasswordlessQueries.getCodesOfDevice_Transaction(this, sqlCon, tenantIdentifier, deviceIdHash);
        } catch (SQLException e) {
            throw new StorageQueryException(e);
        }
    }

    @Override
    public void deleteDevice_Transaction(TenantIdentifier tenantIdentifier, TransactionConnection con,
                                         String deviceIdHash) throws StorageQueryException {
        Connection sqlCon = (Connection) con.getConnection();
        try {
            PasswordlessQueries.deleteDevice_Transaction(this, sqlCon, tenantIdentifier, deviceIdHash);
        } catch (SQLException e) {
            throw new StorageQueryException(e);
        }

    }

    @Override
    public void deleteDevicesByPhoneNumber_Transaction(TenantIdentifier tenantIdentifier, TransactionConnection
            con,
                                                       @Nonnull String phoneNumber)
            throws StorageQueryException {
        Connection sqlCon = (Connection) con.getConnection();
        try {
            PasswordlessQueries.deleteDevicesByPhoneNumber_Transaction(this, sqlCon, tenantIdentifier, phoneNumber);
        } catch (SQLException e) {
            throw new StorageQueryException(e);
        }
    }

    @Override
    public void deleteDevicesByEmail_Transaction(TenantIdentifier tenantIdentifier, TransactionConnection con,
                                                 @Nonnull String email)
            throws StorageQueryException {
        Connection sqlCon = (Connection) con.getConnection();
        try {
            PasswordlessQueries.deleteDevicesByEmail_Transaction(this, sqlCon, tenantIdentifier, email);
        } catch (SQLException e) {
            throw new StorageQueryException(e);
        }
    }

    @Override
    public void deleteDevicesByPhoneNumber_Transaction(AppIdentifier appIdentifier, TransactionConnection con,
                                                       String phoneNumber, String userId) throws StorageQueryException {
        Connection sqlCon = (Connection) con.getConnection();
        try {
            PasswordlessQueries.deleteDevicesByPhoneNumber_Transaction(this, sqlCon, appIdentifier, phoneNumber,
                    userId);
        } catch (SQLException e) {
            throw new StorageQueryException(e);
        }
    }

    @Override
    public void deleteDevicesByEmail_Transaction(AppIdentifier appIdentifier, TransactionConnection con, String
            email,
                                                 String userId) throws StorageQueryException {
        Connection sqlCon = (Connection) con.getConnection();
        try {
            PasswordlessQueries.deleteDevicesByEmail_Transaction(this, sqlCon, appIdentifier, email, userId);
        } catch (SQLException e) {
            throw new StorageQueryException(e);
        }
    }

    @Override
    public PasswordlessCode getCodeByLinkCodeHash_Transaction(TenantIdentifier tenantIdentifier,
                                                              TransactionConnection con, String linkCodeHash)
            throws StorageQueryException {
        Connection sqlCon = (Connection) con.getConnection();
        try {
            return PasswordlessQueries.getCodeByLinkCodeHash_Transaction(this, sqlCon, tenantIdentifier,
                    linkCodeHash);
        } catch (SQLException e) {
            throw new StorageQueryException(e);
        }
    }

    @Override
    public void deleteCode_Transaction(TenantIdentifier tenantIdentifier, TransactionConnection con,
                                       String deviceIdHash) throws StorageQueryException {
        Connection sqlCon = (Connection) con.getConnection();
        try {
            PasswordlessQueries.deleteCode_Transaction(this, sqlCon, tenantIdentifier, deviceIdHash);
        } catch (SQLException e) {
            throw new StorageQueryException(e);
        }
    }

    @Override
    public void updateUserEmail_Transaction(AppIdentifier appIdentifier, TransactionConnection con, String userId,
                                            String email)
            throws StorageQueryException, UnknownUserIdException, DuplicateEmailException {
        Connection sqlCon = (Connection) con.getConnection();
        try {
            int updated_rows = PasswordlessQueries.updateUserEmail_Transaction(this, sqlCon, appIdentifier, userId,
                    email);
            if (updated_rows != 1) {
                throw new UnknownUserIdException();
            }
        } catch (SQLException e) {
            if (e instanceof SQLiteException) {
                if (isUniqueConstraintError(e.getMessage(),
                        Config.getConfig(this).getPasswordlessUserToTenantTable(),
                        new String[]{"app_id", "tenant_id", "email"})) {
                    throw new DuplicateEmailException();
                }
            }
            throw new StorageQueryException(e);
        }
    }

    @Override
    public void updateUserPhoneNumber_Transaction(AppIdentifier appIdentifier, TransactionConnection
            con, String userId, String phoneNumber)
            throws StorageQueryException, UnknownUserIdException, DuplicatePhoneNumberException {
        Connection sqlCon = (Connection) con.getConnection();
        try {
            int updated_rows = PasswordlessQueries.updateUserPhoneNumber_Transaction(this, sqlCon, appIdentifier,
                    userId,
                    phoneNumber);

            if (updated_rows != 1) {
                throw new UnknownUserIdException();
            }

        } catch (SQLException e) {
            if (e instanceof SQLiteException) {
                if (isUniqueConstraintError(e.getMessage(),
                        Config.getConfig(this).getPasswordlessUserToTenantTable(),
                        new String[]{"app_id", "tenant_id", "phone_number"})) {
                    throw new DuplicatePhoneNumberException();
                }
            }

            throw new StorageQueryException(e);
        }
    }

    @Override
    public void deletePasswordlessUser_Transaction(TransactionConnection con, AppIdentifier appIdentifier,
                                                   String userId, boolean deleteUserIdMappingToo)
            throws StorageQueryException {
        try {
            Connection sqlCon = (Connection) con.getConnection();
            PasswordlessQueries.deleteUser_Transaction(sqlCon, this, appIdentifier, userId, deleteUserIdMappingToo);
        } catch (SQLException e) {
            throw new StorageQueryException(e);
        }
    }

    @Override
    public void createDeviceWithCode(TenantIdentifier tenantIdentifier, @Nullable String email,
                                     @Nullable String phoneNumber, @NotNull String linkCodeSalt,
                                     PasswordlessCode code)
            throws StorageQueryException, DuplicateDeviceIdHashException,
            DuplicateCodeIdException, DuplicateLinkCodeHashException, TenantOrAppNotFoundException {
        if (email == null && phoneNumber == null) {
            throw new IllegalArgumentException("Both email and phoneNumber can't be null");
        }
        try {
            PasswordlessQueries.createDeviceWithCode(this, tenantIdentifier, email, phoneNumber, linkCodeSalt,
                    code);
        } catch (StorageTransactionLogicException e) {
            if (e.actualException instanceof SQLiteException) {
                String serverMessage = e.actualException.getMessage();
                SQLiteConfig config = Config.getConfig(this);

                if (isPrimaryKeyError(serverMessage, config.getPasswordlessDevicesTable(),
                        new String[]{"app_id", "tenant_id", "device_id_hash"})) {
                    throw new DuplicateDeviceIdHashException();
                }
                if (isPrimaryKeyError(serverMessage, config.getPasswordlessCodesTable(),
                        new String[]{"app_id", "tenant_id", "code_id"})) {
                    throw new DuplicateCodeIdException();
                }
                if (isUniqueConstraintError(serverMessage, config.getPasswordlessCodesTable(),
                        new String[]{"app_id", "tenant_id", "link_code_hash"})) {
                    throw new DuplicateLinkCodeHashException();
                }
                if (isForeignKeyConstraintError(
                        serverMessage,
                        config.getTenantsTable(),
                        new String[]{"app_id", "tenant_id"},
                        new Object[]{tenantIdentifier.getAppId(), tenantIdentifier.getTenantId()})) {
                    throw new TenantOrAppNotFoundException(tenantIdentifier);
                }
            }

            throw new StorageQueryException(e.actualException);
        }
    }

    @Override
    public void createCode(TenantIdentifier tenantIdentifier, PasswordlessCode code)
            throws StorageQueryException, UnknownDeviceIdHash,
            DuplicateCodeIdException, DuplicateLinkCodeHashException {

        try {
            PasswordlessQueries.createCode(this, tenantIdentifier, code);
        } catch (StorageTransactionLogicException e) {
            if (e.actualException instanceof SQLiteException) {
                String serverMessage = e.actualException.getMessage();
                SQLiteConfig config = Config.getConfig(this);

                if (isForeignKeyConstraintError(
                        serverMessage,
                        config.getPasswordlessDevicesTable(),
                        new String[]{"app_id", "tenant_id", "device_id_hash"},
                        new Object[]{tenantIdentifier.getAppId(), tenantIdentifier.getTenantId(), code.deviceIdHash})) {
                    throw new UnknownDeviceIdHash();
                }
                if (isPrimaryKeyError(serverMessage,
                        config.getPasswordlessCodesTable(), new String[]{"app_id", "tenant_id", "code_id"})) {
                    throw new DuplicateCodeIdException();
                }
                if (isUniqueConstraintError(serverMessage,
                        config.getPasswordlessCodesTable(), new String[]{"app_id", "tenant_id", "link_code_hash"})) {
                    throw new DuplicateLinkCodeHashException();
                }
            }

            throw new StorageQueryException(e.actualException);
        }
    }

    @Override
    public AuthRecipeUserInfo createUser(TenantIdentifier tenantIdentifier,
                                                                           String id,
                                                                           @javax.annotation.Nullable String email,
                                                                           @javax.annotation.Nullable
                                                                           String phoneNumber, long timeJoined)
            throws StorageQueryException,
            DuplicateEmailException, DuplicatePhoneNumberException, DuplicateUserIdException,
            TenantOrAppNotFoundException {
        try {
            return PasswordlessQueries.createUser(this, tenantIdentifier, id, email, phoneNumber, timeJoined);
        } catch (StorageTransactionLogicException e) {
            if (e.actualException instanceof SQLiteException) {
                SQLiteConfig config = Config.getConfig(this);
                String serverMessage = e.actualException.getMessage();

                if (isPrimaryKeyError(serverMessage, config.getPasswordlessUsersTable(),
                        new String[]{"app_id", "user_id"})
                        || isPrimaryKeyError(serverMessage, config.getUsersTable(),
                        new String[]{"app_id", "tenant_id", "user_id"})
                        || isPrimaryKeyError(serverMessage, config.getPasswordlessUserToTenantTable(),
                        new String[]{"app_id", "tenant_id", "user_id"})
                        || isPrimaryKeyError(serverMessage, config.getAppIdToUserIdTable(),
                        new String[]{"app_id", "user_id"})) {
                    throw new DuplicateUserIdException();
                }

                if (isUniqueConstraintError(serverMessage,
                        config.getPasswordlessUserToTenantTable(), new String[]{"app_id", "tenant_id", "email"})) {
                    throw new DuplicateEmailException();
                }

                if (isUniqueConstraintError(serverMessage,
                        config.getPasswordlessUserToTenantTable(),
                        new String[]{"app_id", "tenant_id", "phone_number"})) {
                    throw new DuplicatePhoneNumberException();
                }

                if (isForeignKeyConstraintError(
                        serverMessage,
                        config.getAppsTable(),
                        new String[]{"app_id"},
                        new Object[]{tenantIdentifier.getAppId()})) {
                    throw new TenantOrAppNotFoundException(tenantIdentifier.toAppIdentifier());
                }

                if (isForeignKeyConstraintError(
                        serverMessage,
                        config.getTenantsTable(),
                        new String[]{"app_id", "tenant_id"},
                        new Object[]{tenantIdentifier.getAppId(), tenantIdentifier.getTenantId()})) {
                    throw new TenantOrAppNotFoundException(tenantIdentifier);
                }
            }

            throw new StorageQueryException(e.actualException);
        }
    }

    @Override
    public PasswordlessDevice getDevice(TenantIdentifier tenantIdentifier, String deviceIdHash)
            throws StorageQueryException {
        try {
            return PasswordlessQueries.getDevice(this, tenantIdentifier, deviceIdHash);
        } catch (SQLException e) {
            throw new StorageQueryException(e);
        }
    }

    @Override
    public PasswordlessDevice[] getDevicesByEmail(TenantIdentifier tenantIdentifier, String email)
            throws StorageQueryException {
        try {
            return PasswordlessQueries.getDevicesByEmail(this, tenantIdentifier, email);
        } catch (SQLException e) {
            throw new StorageQueryException(e);
        }
    }

    @Override
    public PasswordlessDevice[] getDevicesByPhoneNumber(TenantIdentifier tenantIdentifier, String phoneNumber)
            throws StorageQueryException {
        try {
            return PasswordlessQueries.getDevicesByPhoneNumber(this, tenantIdentifier, phoneNumber);
        } catch (SQLException e) {
            throw new StorageQueryException(e);
        }
    }

    @Override
    public PasswordlessCode[] getCodesOfDevice(TenantIdentifier tenantIdentifier, String deviceIdHash)
            throws StorageQueryException {
        try {
            return PasswordlessQueries.getCodesOfDevice(this, tenantIdentifier, deviceIdHash);
        } catch (SQLException e) {
            throw new StorageQueryException(e);
        }
    }

    @Override
    public PasswordlessCode[] getCodesBefore(TenantIdentifier tenantIdentifier, long time)
            throws StorageQueryException {
        try {
            return PasswordlessQueries.getCodesBefore(this, tenantIdentifier, time);
        } catch (SQLException e) {
            throw new StorageQueryException(e);
        }
    }

    @Override
    public PasswordlessCode getCode(TenantIdentifier tenantIdentifier, String codeId) throws
            StorageQueryException {
        try {
            return PasswordlessQueries.getCode(this, tenantIdentifier, codeId);
        } catch (SQLException e) {
            throw new StorageQueryException(e);
        }
    }

    @Override
    public PasswordlessCode getCodeByLinkCodeHash(TenantIdentifier tenantIdentifier, String linkCodeHash)
            throws StorageQueryException {
        try {
            return PasswordlessQueries.getCodeByLinkCodeHash(this, tenantIdentifier, linkCodeHash);
        } catch (SQLException e) {
            throw new StorageQueryException(e);
        }
    }

    @Override
    public JsonObject getUserMetadata(AppIdentifier appIdentifier, String userId) throws StorageQueryException {
        try {
            return UserMetadataQueries.getUserMetadata(this, appIdentifier, userId);
        } catch (SQLException e) {
            throw new StorageQueryException(e);
        }
    }

    @Override
    public JsonObject getUserMetadata_Transaction(AppIdentifier appIdentifier, TransactionConnection
            con, String userId)
            throws StorageQueryException {
        Connection sqlCon = (Connection) con.getConnection();
        try {
            return UserMetadataQueries.getUserMetadata_Transaction(this, sqlCon, appIdentifier, userId);
        } catch (SQLException e) {
            throw new StorageQueryException(e);
        }
    }

    @Override
    public int setUserMetadata_Transaction(AppIdentifier appIdentifier, TransactionConnection con, String userId,
                                           JsonObject metadata)
            throws StorageQueryException, TenantOrAppNotFoundException {
        Connection sqlCon = (Connection) con.getConnection();
        try {
            return UserMetadataQueries.setUserMetadata_Transaction(this, sqlCon, appIdentifier, userId,
                    metadata);
        } catch (SQLException e) {
            if (e instanceof SQLiteException) {
                SQLiteConfig config = Config.getConfig(this);
                String serverMessage = e.getMessage();

                if (isForeignKeyConstraintError(
                        serverMessage,
                        config.getAppsTable(),
                        new String[]{"app_id"},
                        new Object[]{appIdentifier.getAppId()})) {
                    throw new TenantOrAppNotFoundException(appIdentifier);
                }
            }
            throw new StorageQueryException(e);
        }
    }

    @Override
    public int deleteUserMetadata_Transaction(TransactionConnection con, AppIdentifier appIdentifier, String userId)
            throws StorageQueryException {
        try {
            Connection sqlCon = (Connection) con.getConnection();
            return UserMetadataQueries.deleteUserMetadata_Transaction(sqlCon, this, appIdentifier, userId);
        } catch (SQLException e) {
            throw new StorageQueryException(e);
        }
    }

    @Override
    public int deleteUserMetadata(AppIdentifier appIdentifier, String userId) throws StorageQueryException {
        try {
            return UserMetadataQueries.deleteUserMetadata(this, appIdentifier, userId);
        } catch (SQLException e) {
            throw new StorageQueryException(e);
        }
    }

    @Override
    public void addRoleToUser(TenantIdentifier tenantIdentifier, String userId, String role)
            throws StorageQueryException, UnknownRoleException, DuplicateUserRoleMappingException,
            TenantOrAppNotFoundException {
        try {
            UserRolesQueries.addRoleToUser(this, tenantIdentifier, userId, role);
        } catch (SQLException e) {
            if (e instanceof SQLiteException) {
                SQLiteConfig config = Config.getConfig(this);
                String serverErrorMessage = e.getMessage();

                if (isForeignKeyConstraintError(
                        serverErrorMessage,
                        config.getRolesTable(),
                        new String[]{"app_id", "role"},
                        new Object[]{tenantIdentifier.getAppId(), role})) {
                    throw new UnknownRoleException();
                }
                if (isPrimaryKeyError(serverErrorMessage, config.getUserRolesTable(),
                        new String[]{"app_id", "tenant_id", "user_id", "role"})) {
                    throw new DuplicateUserRoleMappingException();
                }
                if (isForeignKeyConstraintError(
                        serverErrorMessage,
                        config.getTenantsTable(),
                        new String[]{"app_id", "tenant_id"},
                        new Object[]{tenantIdentifier.getAppId(), tenantIdentifier.getTenantId()})) {
                    throw new TenantOrAppNotFoundException(tenantIdentifier);
                }
            }

            throw new StorageQueryException(e);
        }
    }

    @Override
    public String[] getRolesForUser(TenantIdentifier tenantIdentifier, String userId) throws
            StorageQueryException {
        try {
            return UserRolesQueries.getRolesForUser(this, tenantIdentifier, userId);
        } catch (SQLException e) {
            throw new StorageQueryException(e);
        }
    }

    private String[] getRolesForUser(AppIdentifier appIdentifier, String userId) throws
            StorageQueryException {
        try {
            return UserRolesQueries.getRolesForUser(this, appIdentifier, userId);
        } catch (SQLException e) {
            throw new StorageQueryException(e);
        }
    }

    @Override
    public String[] getUsersForRole(TenantIdentifier tenantIdentifier, String role) throws
            StorageQueryException {
        try {
            return UserRolesQueries.getUsersForRole(this, tenantIdentifier, role);
        } catch (SQLException e) {
            throw new StorageQueryException(e);
        }
    }

    @Override
    public String[] getPermissionsForRole(AppIdentifier appIdentifier, String role) throws
            StorageQueryException {
        try {
            return UserRolesQueries.getPermissionsForRole(this, appIdentifier, role);
        } catch (SQLException e) {
            throw new StorageQueryException(e);
        }
    }

    @Override
    public String[] getRolesThatHavePermission(AppIdentifier appIdentifier, String permission)
            throws StorageQueryException {
        try {
            return UserRolesQueries.getRolesThatHavePermission(this, appIdentifier, permission);
        } catch (SQLException e) {
            throw new StorageQueryException(e);
        }
    }

    @Override
    public boolean deleteRole(AppIdentifier appIdentifier, String role) throws StorageQueryException {
        try {
            return UserRolesQueries.deleteRole(this, appIdentifier, role);
        } catch (SQLException e) {
            throw new StorageQueryException(e);
        }
    }

    @Override
    public String[] getRoles(AppIdentifier appIdentifier) throws StorageQueryException {
        try {
            return UserRolesQueries.getRoles(this, appIdentifier);
        } catch (SQLException e) {
            throw new StorageQueryException(e);
        }
    }

    @Override
    public boolean doesRoleExist(AppIdentifier appIdentifier, String role) throws StorageQueryException {
        try {
            return UserRolesQueries.doesRoleExist(this, appIdentifier, role);
        } catch (SQLException e) {
            throw new StorageQueryException(e);
        }
    }

    @Override
    public int deleteAllRolesForUser(TenantIdentifier tenantIdentifier, String userId) throws
            StorageQueryException {
        try {
            return UserRolesQueries.deleteAllRolesForUser(this, tenantIdentifier, userId);
        } catch (SQLException e) {
            throw new StorageQueryException(e);
        }
    }

    @Override
    public boolean deleteRoleForUser_Transaction(TenantIdentifier tenantIdentifier, TransactionConnection con,
                                                 String userId, String role)
            throws StorageQueryException {
        Connection sqlCon = (Connection) con.getConnection();
        try {
            return UserRolesQueries.deleteRoleForUser_Transaction(this, sqlCon, tenantIdentifier, userId,
                    role);
        } catch (SQLException e) {
            throw new StorageQueryException(e);
        }
    }

    @Override
    public boolean createNewRoleOrDoNothingIfExists_Transaction(AppIdentifier appIdentifier,
                                                                TransactionConnection con, String role)
            throws StorageQueryException, TenantOrAppNotFoundException {
        Connection sqlCon = (Connection) con.getConnection();
        try {
            return UserRolesQueries.createNewRoleOrDoNothingIfExists_Transaction(
                    this, sqlCon, appIdentifier, role);
        } catch (SQLException e) {
            if (e instanceof SQLiteException) {
                SQLiteConfig config = Config.getConfig(this);
                String serverMessage = e.getMessage();

                if (isForeignKeyConstraintError(
                        serverMessage,
                        config.getAppsTable(),
                        new String[]{"app_id"},
                        new Object[]{appIdentifier.getAppId()})) {
                    throw new TenantOrAppNotFoundException(appIdentifier);
                }
            }
            throw new StorageQueryException(e);
        }
    }

    @Override
    public void addPermissionToRoleOrDoNothingIfExists_Transaction(AppIdentifier appIdentifier,
                                                                   TransactionConnection con, String role,
                                                                   String permission)
            throws StorageQueryException, UnknownRoleException {
        Connection sqlCon = (Connection) con.getConnection();
        try {
            UserRolesQueries.addPermissionToRoleOrDoNothingIfExists_Transaction(this, sqlCon, appIdentifier,
                    role, permission);
        } catch (SQLException e) {
            if (e instanceof SQLiteException) {
                SQLiteConfig config = Config.getConfig(this);
                String serverErrorMessage = e.getMessage();
                if (isForeignKeyConstraintError(
                        serverErrorMessage,
                        config.getRolesTable(),
                        new String[]{"app_id", "role"},
                        new Object[]{appIdentifier.getAppId(), role})) {
                    throw new UnknownRoleException();
                }
            }
            throw new StorageQueryException(e);
        }
    }

    @Override
    public boolean deletePermissionForRole_Transaction(AppIdentifier appIdentifier, TransactionConnection con,
                                                       String role, String permission)
            throws StorageQueryException {
        Connection sqlCon = (Connection) con.getConnection();
        try {
            return UserRolesQueries.deletePermissionForRole_Transaction(this, sqlCon, appIdentifier, role,
                    permission);
        } catch (SQLException e) {
            throw new StorageQueryException(e);
        }
    }

    @Override
    public int deleteAllPermissionsForRole_Transaction(AppIdentifier appIdentifier, TransactionConnection con,
                                                       String role)
            throws StorageQueryException {
        Connection sqlCon = (Connection) con.getConnection();
        try {
            return UserRolesQueries.deleteAllPermissionsForRole_Transaction(this, sqlCon, appIdentifier,
                    role);
        } catch (SQLException e) {
            throw new StorageQueryException(e);
        }
    }

    @Override
    public boolean doesRoleExist_Transaction(AppIdentifier appIdentifier, TransactionConnection con, String role)
            throws StorageQueryException {
        Connection sqlCon = (Connection) con.getConnection();
        try {
            return UserRolesQueries.doesRoleExist_transaction(this, sqlCon, appIdentifier, role);
        } catch (SQLException e) {
            throw new StorageQueryException(e);
        }
    }

    @Override
    public void deleteAllRolesForUser_Transaction(TransactionConnection con, AppIdentifier appIdentifier, String userId)
            throws StorageQueryException {
        try {
            Connection sqlCon = (Connection) con.getConnection();
            UserRolesQueries.deleteAllRolesForUser_Transaction(sqlCon, this, appIdentifier, userId);
        } catch (SQLException e) {
            throw new StorageQueryException(e);
        }
    }

    @Override
    public void createUserIdMapping(AppIdentifier appIdentifier, String superTokensUserId, String externalUserId,
                                    @org.jetbrains.annotations.Nullable String externalUserIdInfo)
            throws StorageQueryException, UnknownSuperTokensUserIdException, UserIdMappingAlreadyExistsException {
        try {
            UserIdMappingQueries.createUserIdMapping(this, appIdentifier, superTokensUserId, externalUserId,
                    externalUserIdInfo);
        } catch (SQLException e) {
            if (e instanceof SQLiteException) {
                SQLiteConfig config = Config.getConfig(this);
                String serverErrorMessage = e.getMessage();

                if (isForeignKeyConstraintError(
                        serverErrorMessage,
                        config.getAppIdToUserIdTable(),
                        new String[]{"app_id", "user_id"},
                        new Object[]{appIdentifier.getAppId(), superTokensUserId})) {
                    throw new UnknownSuperTokensUserIdException();
                }

                if (isPrimaryKeyError(serverErrorMessage, config.getUserIdMappingTable(),
                        new String[]{"app_id", "supertokens_user_id", "external_user_id"})) {
                    throw new UserIdMappingAlreadyExistsException(true, true);
                }

                if (isUniqueConstraintError(serverErrorMessage, config.getUserIdMappingTable(),
                        new String[]{"app_id", "supertokens_user_id"})) {
                    throw new UserIdMappingAlreadyExistsException(true, false);
                }

                if (isUniqueConstraintError(serverErrorMessage, config.getUserIdMappingTable(),
                        new String[]{"app_id", "external_user_id"})) {
                    throw new UserIdMappingAlreadyExistsException(false, true);
                }
            }

            throw new StorageQueryException(e);
        }
    }

    @Override
    public boolean deleteUserIdMapping(AppIdentifier appIdentifier, String userId, boolean isSuperTokensUserId)
            throws StorageQueryException {
        try {
            if (isSuperTokensUserId) {
                return UserIdMappingQueries.deleteUserIdMappingWithSuperTokensUserId(this, appIdentifier,
                        userId);
            }

            return UserIdMappingQueries.deleteUserIdMappingWithExternalUserId(this, appIdentifier, userId);
        } catch (SQLException e) {
            throw new StorageQueryException(e);
        }

    }

    @Override
    public UserIdMapping getUserIdMapping(AppIdentifier appIdentifier, String userId, boolean isSuperTokensUserId)
            throws StorageQueryException {
        try {
            if (isSuperTokensUserId) {
                return UserIdMappingQueries.getuseraIdMappingWithSuperTokensUserId(this, appIdentifier,
                        userId);
            }

            return UserIdMappingQueries.getUserIdMappingWithExternalUserId(this, appIdentifier, userId);
        } catch (SQLException e) {
            throw new StorageQueryException(e);
        }
    }

    @Override
    public UserIdMapping[] getUserIdMapping(AppIdentifier appIdentifier, String userId)
            throws StorageQueryException {
        try {
            return UserIdMappingQueries.getUserIdMappingWithEitherSuperTokensUserIdOrExternalUserId(this,
                    appIdentifier,
                    userId);
        } catch (SQLException e) {
            throw new StorageQueryException(e);
        }
    }

    @Override
    public boolean updateOrDeleteExternalUserIdInfo(AppIdentifier appIdentifier, String userId,
                                                    boolean isSuperTokensUserId,
                                                    @Nullable String externalUserIdInfo) throws StorageQueryException {

        try {
            if (isSuperTokensUserId) {
                return UserIdMappingQueries.updateOrDeleteExternalUserIdInfoWithSuperTokensUserId(this,
                        appIdentifier, userId, externalUserIdInfo);
            }

            return UserIdMappingQueries.updateOrDeleteExternalUserIdInfoWithExternalUserId(this,
                    appIdentifier, userId, externalUserIdInfo);
        } catch (SQLException e) {
            throw new StorageQueryException(e);
        }
    }

    @Override
    public HashMap<String, String> getUserIdMappingForSuperTokensIds(ArrayList<String> userIds)
            throws StorageQueryException {
        try {
            return UserIdMappingQueries.getUserIdMappingWithUserIds(this, userIds);
        } catch (SQLException e) {
            throw new StorageQueryException(e);
        }
    }

    @Override
    public void createTenant(TenantConfig tenantConfig)
            throws DuplicateTenantException, StorageQueryException, DuplicateThirdPartyIdException,
            DuplicateClientTypeException {
        try {
            MultitenancyQueries.createTenantConfig(this, tenantConfig);
        } catch (StorageTransactionLogicException e) {
            if (e.actualException instanceof SQLiteException) {
                String errorMessage = e.actualException.getMessage();
                SQLiteConfig config = Config.getConfig(this);
                if (isPrimaryKeyError(errorMessage, config.getTenantConfigsTable(),
                        new String[]{"connection_uri_domain", "app_id", "tenant_id"})) {
                    throw new DuplicateTenantException();
                }
                if (isPrimaryKeyError(errorMessage, config.getTenantThirdPartyProvidersTable(),
                        new String[]{"connection_uri_domain", "app_id", "tenant_id", "third_party_id"})) {
                    throw new DuplicateThirdPartyIdException();
                }
                if (isPrimaryKeyError(errorMessage, config.getTenantThirdPartyProviderClientsTable(),
                        new String[]{"connection_uri_domain", "app_id", "tenant_id", "third_party_id",
                                "client_type"})) {
                    throw new DuplicateClientTypeException();
                }
            }
            throw new StorageQueryException(e.actualException);
        }
    }

    @Override
    public void addTenantIdInTargetStorage(TenantIdentifier tenantIdentifier)
            throws DuplicateTenantException, StorageQueryException {
        try {
            MultitenancyQueries.addTenantIdInTargetStorage(this, tenantIdentifier);
        } catch (StorageTransactionLogicException e) {
            if (e.actualException instanceof SQLiteException) {
                String errorMessage = e.actualException.getMessage();
                if (isPrimaryKeyError(errorMessage, Config.getConfig(this).getTenantsTable(),
                        new String[]{"app_id", "tenant_id"})) {
                    throw new DuplicateTenantException();
                }
            }
            throw new StorageQueryException(e.actualException);
        }
    }

    @Override
    public void overwriteTenantConfig(TenantConfig tenantConfig)
            throws TenantOrAppNotFoundException, StorageQueryException, DuplicateThirdPartyIdException,
            DuplicateClientTypeException {
        try {
            MultitenancyQueries.overwriteTenantConfig(this, tenantConfig);
        } catch (StorageTransactionLogicException e) {
            if (e.actualException instanceof TenantOrAppNotFoundException) {
                throw (TenantOrAppNotFoundException) e.actualException;
            }
            if (e.actualException instanceof SQLiteException) {
                SQLiteConfig config = Config.getConfig(this);
                if (isPrimaryKeyError(e.actualException.getMessage(),
                        config.getTenantThirdPartyProvidersTable(),
                        new String[]{"connection_uri_domain", "app_id", "tenant_id", "third_party_id"})) {
                    throw new DuplicateThirdPartyIdException();
                }

                if (isPrimaryKeyError(e.actualException.getMessage(),
                        config.getTenantThirdPartyProviderClientsTable(),
                        new String[]{"connection_uri_domain", "app_id", "tenant_id", "third_party_id",
                                "client_type"})) {
                    throw new DuplicateClientTypeException();
                }
            }
            throw new StorageQueryException(e.actualException);
        }
    }

    @Override
    public void deleteTenantIdInTargetStorage(TenantIdentifier tenantIdentifier) throws StorageQueryException {
        MultitenancyQueries.deleteTenantIdInTargetStorage(this, tenantIdentifier);
    }

    @Override
    public boolean deleteTenantInfoInBaseStorage(TenantIdentifier tenantIdentifier) throws StorageQueryException {
        return MultitenancyQueries.deleteTenantConfig(this, tenantIdentifier);
    }

    @Override
    public boolean deleteAppInfoInBaseStorage(AppIdentifier appIdentifier) throws StorageQueryException {
        return deleteTenantInfoInBaseStorage(appIdentifier.getAsPublicTenantIdentifier());
    }

    @Override
    public boolean deleteConnectionUriDomainInfoInBaseStorage(String connectionUriDomain) throws StorageQueryException {
        return deleteTenantInfoInBaseStorage(new TenantIdentifier(connectionUriDomain, null, null));
    }

    @Override
    public TenantConfig[] getAllTenants() throws StorageQueryException {
        return MultitenancyQueries.getAllTenants(this);
    }

    @Override
    public boolean addUserIdToTenant_Transaction(TenantIdentifier tenantIdentifier, TransactionConnection con, String userId)
            throws StorageQueryException, TenantOrAppNotFoundException, DuplicateEmailException,
            DuplicateThirdPartyUserException, DuplicatePhoneNumberException, UnknownUserIdException {
        Connection sqlCon = (Connection) con.getConnection();
        try {
            String recipeId = GeneralQueries.getRecipeIdForUser_Transaction(this, sqlCon, tenantIdentifier,
                    userId);

            if (recipeId == null) {
                throw new UnknownUserIdException();
            }

            boolean added;
            if (recipeId.equals("emailpassword")) {
                added = EmailPasswordQueries.addUserIdToTenant_Transaction(this, sqlCon, tenantIdentifier,
                        userId);
            } else if (recipeId.equals("thirdparty")) {
                added = ThirdPartyQueries.addUserIdToTenant_Transaction(this, sqlCon, tenantIdentifier, userId);
            } else if (recipeId.equals("passwordless")) {
                added = PasswordlessQueries.addUserIdToTenant_Transaction(this, sqlCon, tenantIdentifier,
                        userId);
            } else {
                throw new IllegalStateException("Should never come here!");
            }

            sqlCon.commit();
            return added;
        } catch (SQLException throwables) {
            SQLiteConfig config = Config.getConfig(this);
            String serverErrorMessage = throwables.getMessage();

            if (isForeignKeyConstraintError(
                    serverErrorMessage,
                    config.getTenantsTable(),
                    new String[]{"app_id", "tenant_id"},
                    new Object[]{tenantIdentifier.getAppId(), tenantIdentifier.getTenantId()})) {
                throw new TenantOrAppNotFoundException(tenantIdentifier);
            }
            if (isUniqueConstraintError(serverErrorMessage, config.getEmailPasswordUserToTenantTable(),
                    new String[]{"app_id", "tenant_id", "email"})) {
                throw new DuplicateEmailException();
            }
            if (isUniqueConstraintError(serverErrorMessage, config.getThirdPartyUserToTenantTable(),
                    new String[]{"app_id", "tenant_id", "third_party_id", "third_party_user_id"})) {
                throw new DuplicateThirdPartyUserException();
            }
            if (isUniqueConstraintError(serverErrorMessage,
                    Config.getConfig(this).getPasswordlessUserToTenantTable(),
                    new String[]{"app_id", "tenant_id", "phone_number"})) {
                throw new DuplicatePhoneNumberException();
            }
            if (isUniqueConstraintError(serverErrorMessage,
                    Config.getConfig(this).getPasswordlessUserToTenantTable(),
                    new String[]{"app_id", "tenant_id", "email"})) {
                throw new DuplicateEmailException();
            }

            throw new StorageQueryException(throwables);
        }
    }

    @Override
    public boolean removeUserIdFromTenant(TenantIdentifier tenantIdentifier, String userId)
            throws StorageQueryException {
        try {
            return this.startTransaction(con -> {
                Connection sqlCon = (Connection) con.getConnection();
                try {
                    String recipeId = GeneralQueries.getRecipeIdForUser_Transaction(this, sqlCon, tenantIdentifier,
                            userId);

                    if (recipeId == null) {
                        sqlCon.commit();
                        return false; // No auth user to remove
                    }

                    boolean removed;
                    if (recipeId.equals("emailpassword")) {
                        removed = EmailPasswordQueries.removeUserIdFromTenant_Transaction(this, sqlCon,
                                tenantIdentifier, userId);
                    } else if (recipeId.equals("thirdparty")) {
                        removed = ThirdPartyQueries.removeUserIdFromTenant_Transaction(this, sqlCon, tenantIdentifier,
                                userId);
                    } else if (recipeId.equals("passwordless")) {
                        removed = PasswordlessQueries.removeUserIdFromTenant_Transaction(this, sqlCon, tenantIdentifier,
                                userId);
                    } else {
                        throw new IllegalStateException("Should never come here!");
                    }

                    sqlCon.commit();
                    return removed;
                } catch (SQLException throwables) {
                    throw new StorageTransactionLogicException(throwables);
                }
            });
        } catch (StorageTransactionLogicException e) {
            if (e.actualException instanceof SQLException) {
                throw new StorageQueryException(e.actualException);
            } else if (e.actualException instanceof StorageQueryException) {
                throw (StorageQueryException) e.actualException;
            }
            throw new StorageQueryException(e.actualException);
        }
    }

    @Override
    public boolean deleteDashboardUserWithUserId(AppIdentifier appIdentifier, String userId)
            throws StorageQueryException {
        try {
            return DashboardQueries.deleteDashboardUserWithUserId(this, appIdentifier, userId);
        } catch (SQLException e) {
            throw new StorageQueryException(e);
        }
    }

    @Override
    public void createNewDashboardUserSession(AppIdentifier appIdentifier, String userId, String sessionId,
                                              long timeCreated, long expiry)
            throws StorageQueryException, UserIdNotFoundException {
        try {
            DashboardQueries.createDashboardSession(this, appIdentifier, userId, sessionId, timeCreated,
                    expiry);
        } catch (SQLException e) {
            String message = e.getMessage();
            if (isForeignKeyConstraintError(message, Config.getConfig(this).getDashboardUsersTable(),
                    new String[]{"app_id", "user_id"}, new Object[]{appIdentifier.getAppId(), userId})) {
                throw new UserIdNotFoundException();
            }

            throw new StorageQueryException(e);
        }

    }

    @Override
    public DashboardSessionInfo[] getAllSessionsForUserId(AppIdentifier appIdentifier, String userId) throws
            StorageQueryException {
        try {
            return DashboardQueries.getAllSessionsForUserId(this, appIdentifier, userId);
        } catch (SQLException e) {
            throw new StorageQueryException(e);
        }
    }

    @Override
    public DashboardSessionInfo getSessionInfoWithSessionId(AppIdentifier appIdentifier, String sessionId) throws
            StorageQueryException {
        try {
            return DashboardQueries.getSessionInfoWithSessionId(this, appIdentifier, sessionId);
        } catch (SQLException e) {
            throw new StorageQueryException(e);
        }
    }

    @Override
    public boolean revokeSessionWithSessionId(AppIdentifier appIdentifier, String sessionId)
            throws StorageQueryException {
        try {
            return DashboardQueries.deleteDashboardUserSessionWithSessionId(this, appIdentifier,
                    sessionId);
        } catch (SQLException e) {
            throw new StorageQueryException(e);
        }
    }

    @Override
    public void updateDashboardUsersEmailWithUserId_Transaction(AppIdentifier appIdentifier, TransactionConnection con,
                                                                String userId,
                                                                String newEmail) throws StorageQueryException,
            io.supertokens.pluginInterface.dashboard.exceptions.DuplicateEmailException, UserIdNotFoundException {
        Connection sqlCon = (Connection) con.getConnection();
        try {
            if (!DashboardQueries.updateDashboardUsersEmailWithUserId_Transaction(this,
                    sqlCon, appIdentifier, userId, newEmail)) {
                throw new UserIdNotFoundException();
            }
        } catch (SQLException e) {
            if (e instanceof SQLiteException) {
                SQLiteConfig config = Config.getConfig(this);
                String serverErrorMessage = e.getMessage();

                if (isUniqueConstraintError(serverErrorMessage,
                        config.getDashboardUsersTable(), new String[]{"app_id", "email"})) {
                    throw new io.supertokens.pluginInterface.dashboard.exceptions.DuplicateEmailException();
                }
            }

            throw new StorageQueryException(e);
        }

    }

    @Override
    public void updateDashboardUsersPasswordWithUserId_Transaction(AppIdentifier appIdentifier,
                                                                   TransactionConnection con, String userId,
                                                                   String newPassword)
            throws StorageQueryException, UserIdNotFoundException {
        Connection sqlCon = (Connection) con.getConnection();
        try {
            if (!DashboardQueries.updateDashboardUsersPasswordWithUserId_Transaction(this,
                    sqlCon, appIdentifier, userId, newPassword)) {
                throw new UserIdNotFoundException();
            }
        } catch (SQLException e) {
            throw new StorageQueryException(e);
        }
    }

    @Override
    public DashboardUser[] getAllDashboardUsers(AppIdentifier appIdentifier) throws StorageQueryException {
        try {
            return DashboardQueries.getAllDashBoardUsers(this, appIdentifier);
        } catch (SQLException e) {
            throw new StorageQueryException(e);
        }
    }

    @Override
    public DashboardUser getDashboardUserByUserId(AppIdentifier appIdentifier, String userId)
            throws StorageQueryException {
        try {
            return DashboardQueries.getDashboardUserByUserId(this, appIdentifier, userId);
        } catch (SQLException e) {
            throw new StorageQueryException(e);
        }
    }

    @Override
    public void createNewDashboardUser(AppIdentifier appIdentifier, DashboardUser userInfo)
            throws StorageQueryException, io.supertokens.pluginInterface.dashboard.exceptions.DuplicateUserIdException,
            io.supertokens.pluginInterface.dashboard.exceptions.DuplicateEmailException, TenantOrAppNotFoundException {
        try {
            DashboardQueries.createDashboardUser(this, appIdentifier, userInfo.userId, userInfo.email,
                    userInfo.passwordHash,
                    userInfo.timeJoined);
        } catch (SQLException e) {
            if (e instanceof SQLiteException) {
                SQLiteConfig config = Config.getConfig(this);
                String serverErrorMessage = e.getMessage();

                if (isPrimaryKeyError(serverErrorMessage, config.getDashboardUsersTable(),
                        new String[]{"app_id", "user_id"})) {
                    throw new io.supertokens.pluginInterface.dashboard.exceptions.DuplicateUserIdException();
                }
                if (isUniqueConstraintError(serverErrorMessage, config.getDashboardUsersTable(),
                        new String[]{"app_id", "email"})) {
                    throw new io.supertokens.pluginInterface.dashboard.exceptions.DuplicateEmailException();
                }
                if (isForeignKeyConstraintError(
                        serverErrorMessage,
                        config.getAppsTable(),
                        new String[]{"app_id"},
                        new Object[]{appIdentifier.getAppId()})) {
                    throw new TenantOrAppNotFoundException(appIdentifier);
                }
            }

            throw new StorageQueryException(e);
        }
    }

    @Override
    public DashboardUser getDashboardUserByEmail(AppIdentifier appIdentifier, String email)
            throws StorageQueryException {
        try {
            return DashboardQueries.getDashboardUserByEmail(this, appIdentifier, email);
        } catch (SQLException e) {
            throw new StorageQueryException(e);
        }
    }

    @Override
    public void revokeExpiredSessions() throws StorageQueryException {
        try {
            DashboardQueries.deleteExpiredSessions(this);
        } catch (SQLException e) {
            throw new StorageQueryException(e);
        }
    }

    // TOTP recipe:
    @Override
    public void createDevice(AppIdentifier appIdentifier, TOTPDevice device)
            throws DeviceAlreadyExistsException, TenantOrAppNotFoundException, StorageQueryException {
        try {
            startTransaction(con -> {
                try {
                    createDevice_Transaction(con, new AppIdentifier(null, null), device);
                } catch (DeviceAlreadyExistsException | TenantOrAppNotFoundException e) {
                    throw new StorageTransactionLogicException(e);
                }
                return null;
            });
        } catch (StorageTransactionLogicException e) {
            if (e.actualException instanceof DeviceAlreadyExistsException) {
                throw (DeviceAlreadyExistsException) e.actualException;
            } else if (e.actualException instanceof TenantOrAppNotFoundException) {
                throw (TenantOrAppNotFoundException) e.actualException;
            } else if (e.actualException instanceof StorageQueryException) {
                throw (StorageQueryException) e.actualException;
            }
        }
    }

    @Override
    public TOTPDevice createDevice_Transaction(TransactionConnection con, AppIdentifier appIdentifier, TOTPDevice device)
            throws DeviceAlreadyExistsException, TenantOrAppNotFoundException, StorageQueryException {
        Connection sqlCon = (Connection) con.getConnection();
        try {
            TOTPQueries.createDevice_Transaction(this, sqlCon, appIdentifier, device);
            return device;
        } catch (SQLException e) {
            if (isPrimaryKeyError(e.getMessage(), Config.getConfig(this).getTotpUserDevicesTable(),
                    new String[]{"app_id", "user_id", "device_name"})) {
                throw new DeviceAlreadyExistsException();
            } else if (isForeignKeyConstraintError(
                    e.getMessage(),
                    Config.getConfig(this).getAppsTable(),
                    new String[]{"app_id"},
                    new Object[]{appIdentifier.getAppId()})) {
                throw new TenantOrAppNotFoundException(appIdentifier);
            }
            throw new StorageQueryException(e);
        }
    }

    @Override
    public TOTPDevice getDeviceByName_Transaction(TransactionConnection con, AppIdentifier appIdentifier, String userId, String deviceName) throws StorageQueryException {
        Connection sqlCon = (Connection) con.getConnection();
        try {
            return TOTPQueries.getDeviceByName_Transaction(this, sqlCon, appIdentifier, userId, deviceName);
        } catch (SQLException e) {
            throw new StorageQueryException(e);
        }
    }

    @Override
    public void markDeviceAsVerified(AppIdentifier appIdentifier, String userId, String deviceName)
            throws StorageQueryException, UnknownDeviceException {
        try {
            int matchedCount = TOTPQueries.markDeviceAsVerified(this, appIdentifier, userId, deviceName);
            if (matchedCount == 0) {
                // Note matchedCount != updatedCount
                throw new UnknownDeviceException();
            }
            return; // Device was marked as verified
        } catch (SQLException e) {
            throw new StorageQueryException(e);
        }
    }

    @Override
    public int deleteDevice_Transaction(TransactionConnection con, AppIdentifier appIdentifier, String userId,
                                        String deviceName)
            throws StorageQueryException {
        Connection sqlCon = (Connection) con.getConnection();
        try {
            return TOTPQueries.deleteDevice_Transaction(this, sqlCon, appIdentifier, userId, deviceName);
        } catch (SQLException e) {
            throw new StorageQueryException(e);
        }
    }

    @Override
    public void removeUser_Transaction(TransactionConnection con, AppIdentifier appIdentifier, String userId)
            throws StorageQueryException {
        Connection sqlCon = (Connection) con.getConnection();
        try {
            TOTPQueries.removeUser_Transaction(this, sqlCon, appIdentifier, userId);
        } catch (SQLException e) {
            throw new StorageQueryException(e);
        }
    }

    @Override
    public boolean removeUser(TenantIdentifier tenantIdentifier, String userId)
            throws StorageQueryException {
        try {
            return TOTPQueries.removeUser(this, tenantIdentifier, userId);
        } catch (SQLException e) {
            throw new StorageQueryException(e);
        }
    }

    @Override
    public void updateDeviceName(AppIdentifier appIdentifier, String userId, String oldDeviceName, String newDeviceName)
            throws StorageQueryException, DeviceAlreadyExistsException,
            UnknownDeviceException {
        try {
            int updatedCount = TOTPQueries.updateDeviceName(this, appIdentifier, userId, oldDeviceName, newDeviceName);
            if (updatedCount == 0) {
                throw new UnknownDeviceException();
            }
        } catch (SQLException e) {
            if (e instanceof SQLiteException) {
                String errMsg = e.getMessage();
                if (isPrimaryKeyError(errMsg, Config.getConfig(this).getTotpUserDevicesTable(),
                        new String[]{"app_id", "user_id", "device_name"})) {
                    throw new DeviceAlreadyExistsException();
                }
            }
            throw new StorageQueryException(e);
        }
    }

    @Override
    public TOTPDevice[] getDevices(AppIdentifier appIdentifier, String userId)
            throws StorageQueryException {
        try {
            return TOTPQueries.getDevices(this, appIdentifier, userId);
        } catch (SQLException e) {
            throw new StorageQueryException(e);
        }
    }

    @Override
    public TOTPDevice[] getDevices_Transaction(TransactionConnection con, AppIdentifier appIdentifier, String userId)
            throws StorageQueryException {
        Connection sqlCon = (Connection) con.getConnection();
        try {
            return TOTPQueries.getDevices_Transaction(this, sqlCon, appIdentifier, userId);
        } catch (SQLException e) {
            throw new StorageQueryException(e);
        }
    }

    @Override
    public void insertUsedCode_Transaction(TransactionConnection con, TenantIdentifier tenantIdentifier,
                                           TOTPUsedCode usedCodeObj)
            throws StorageQueryException, UnknownTotpUserIdException, UsedCodeAlreadyExistsException,
            TenantOrAppNotFoundException {
        Connection sqlCon = (Connection) con.getConnection();
        try {
            TOTPQueries.insertUsedCode_Transaction(this, sqlCon, tenantIdentifier, usedCodeObj);
        } catch (SQLException e) {
            if (isPrimaryKeyError(e.getMessage(), Config.getConfig(this).getTotpUsedCodesTable(),
                    new String[]{"app_id", "tenant_id", "user_id", "created_time_ms"})) {
                throw new UsedCodeAlreadyExistsException();

            } else if (isForeignKeyConstraintError(
                    e.getMessage(),
                    Config.getConfig(this).getTotpUsersTable(),
                    new String[]{"app_id", "user_id"},
                    new Object[]{tenantIdentifier.getAppId(), usedCodeObj.userId})) {
                throw new UnknownTotpUserIdException();

            } else if (isForeignKeyConstraintError(
                    e.getMessage(),
                    Config.getConfig(this).getTenantsTable(),
                    new String[]{"app_id", "tenant_id"},
                    new Object[]{tenantIdentifier.getAppId(), tenantIdentifier.getTenantId()})) {
                throw new TenantOrAppNotFoundException(tenantIdentifier);
            }

            throw new StorageQueryException(e);
        }
    }

    @Override
    public TOTPUsedCode[] getAllUsedCodesDescOrder_Transaction(TransactionConnection con,
                                                               TenantIdentifier tenantIdentifier, String userId)
            throws StorageQueryException {
        Connection sqlCon = (Connection) con.getConnection();
        try {
            return TOTPQueries.getAllUsedCodesDescOrder_Transaction(this, sqlCon, tenantIdentifier, userId);
        } catch (SQLException e) {
            throw new StorageQueryException(e);
        }
    }

    @Override
    public int removeExpiredCodes(TenantIdentifier tenantIdentifier, long expiredBefore)
            throws StorageQueryException {
        try {
            return TOTPQueries.removeExpiredCodes(this, tenantIdentifier, expiredBefore);
        } catch (SQLException e) {
            throw new StorageQueryException(e);
        }
    }

    @Override
    public Set<String> getValidFieldsInConfig() {
        return SQLiteConfig.getValidFields();
    }

    @Override
    public void setLogLevels(Set<LOG_LEVEL> logLevels) {
        Config.setLogLevels(this, logLevels);
    }

    @TestOnly
    @Override
    public String[] getAllTablesInTheDatabase() throws StorageQueryException {
        if (!isTesting) {
            throw new UnsupportedOperationException();
        }
        try {
            return GeneralQueries.getAllTablesInTheDatabase(this);
        } catch (SQLException e) {
            throw new StorageQueryException(e);
        }
    }

    @TestOnly
    @Override
    public String[] getAllTablesInTheDatabaseThatHasDataForAppId(String appId) throws StorageQueryException {
        if (!isTesting) {
            throw new UnsupportedOperationException();
        }
        try {
            return GeneralQueries.getAllTablesInTheDatabaseThatHasDataForAppId(this, appId);
        } catch (SQLException e) {
            throw new StorageQueryException(e);
        }
    }

    @Override
    public AuthRecipeUserInfo getPrimaryUserById_Transaction(AppIdentifier appIdentifier, TransactionConnection con,
                                                             String userId)
            throws StorageQueryException {
        try {
            Connection sqlCon = (Connection) con.getConnection();
            return GeneralQueries.getPrimaryUserInfoForUserId_Transaction(this, sqlCon, appIdentifier, userId);
        } catch (SQLException e) {
            throw new StorageQueryException(e);
        }
    }

    @Override
    public AuthRecipeUserInfo[] listPrimaryUsersByEmail_Transaction(AppIdentifier appIdentifier,
                                                                    TransactionConnection con, String email)
            throws StorageQueryException {
        try {
            Connection sqlCon = (Connection) con.getConnection();
            return GeneralQueries.listPrimaryUsersByEmail_Transaction(this, sqlCon, appIdentifier, email);
        } catch (SQLException e) {
            throw new StorageQueryException(e);
        }
    }

    @Override
    public AuthRecipeUserInfo[] listPrimaryUsersByPhoneNumber_Transaction(AppIdentifier appIdentifier,
                                                                          TransactionConnection con,
                                                                          String phoneNumber)
            throws StorageQueryException {
        try {
            Connection sqlCon = (Connection) con.getConnection();
            return GeneralQueries.listPrimaryUsersByPhoneNumber_Transaction(this, sqlCon, appIdentifier,
                    phoneNumber);
        } catch (SQLException e) {
            throw new StorageQueryException(e);
        }
    }

    @Override
    public AuthRecipeUserInfo[] listPrimaryUsersByThirdPartyInfo(AppIdentifier appIdentifier,
                                                                 String thirdPartyId,
                                                                 String thirdPartyUserId)
            throws StorageQueryException {
        try {
            return GeneralQueries.listPrimaryUsersByThirdPartyInfo(this, appIdentifier,
                    thirdPartyId, thirdPartyUserId);
        } catch (SQLException e) {
            throw new StorageQueryException(e);
        }
    }

    @Override
    public AuthRecipeUserInfo[] listPrimaryUsersByThirdPartyInfo_Transaction(AppIdentifier appIdentifier,
                                                                             TransactionConnection con,
                                                                             String thirdPartyId,
                                                                             String thirdPartyUserId)
            throws StorageQueryException {
        try {
            Connection sqlCon = (Connection) con.getConnection();
            return GeneralQueries.listPrimaryUsersByThirdPartyInfo_Transaction(this, sqlCon, appIdentifier,
                    thirdPartyId, thirdPartyUserId);
        } catch (SQLException e) {
            throw new StorageQueryException(e);
        }
    }

    @Override
    public void makePrimaryUser_Transaction(AppIdentifier appIdentifier, TransactionConnection con, String userId)
            throws StorageQueryException {
        try {
            Connection sqlCon = (Connection) con.getConnection();
            // we do not bother returning if a row was updated here or not, cause it's happening
            // in a transaction anyway.
            GeneralQueries.makePrimaryUser_Transaction(this, sqlCon, appIdentifier, userId);
        } catch (SQLException e) {
            throw new StorageQueryException(e);
        }
    }

    @Override
    public void linkAccounts_Transaction(AppIdentifier appIdentifier, TransactionConnection con, String recipeUserId,
                                         String primaryUserId) throws StorageQueryException {
        try {
            Connection sqlCon = (Connection) con.getConnection();
            // we do not bother returning if a row was updated here or not, cause it's happening
            // in a transaction anyway.
            GeneralQueries.linkAccounts_Transaction(this, sqlCon, appIdentifier, recipeUserId, primaryUserId);
        } catch (SQLException e) {
            throw new StorageQueryException(e);
        }
    }

    @Override
    public void unlinkAccounts_Transaction(AppIdentifier appIdentifier, TransactionConnection con, String primaryUserId, String recipeUserId)
            throws StorageQueryException {
        try {
            Connection sqlCon = (Connection) con.getConnection();
            // we do not bother returning if a row was updated here or not, cause it's happening
            // in a transaction anyway.
            GeneralQueries.unlinkAccounts_Transaction(this, sqlCon, appIdentifier, primaryUserId, recipeUserId);
        } catch (SQLException e) {
            throw new StorageQueryException(e);
        }
    }

    @Override
    public boolean checkIfUsesAccountLinking(AppIdentifier appIdentifier) throws StorageQueryException {
        try {
            return GeneralQueries.checkIfUsesAccountLinking(this, appIdentifier);
        } catch (SQLException e) {
            throw new StorageQueryException(e);
        }
    }

    @Override
    public int countUsersThatHaveMoreThanOneLoginMethodAndActiveSince(AppIdentifier appIdentifier, long sinceTime) throws StorageQueryException {
        try {
            return ActiveUsersQueries.countUsersActiveSinceAndHasMoreThanOneLoginMethod(this, appIdentifier, sinceTime);
        } catch (SQLException e) {
            throw new StorageQueryException(e);
        }
    }

    @Override
    public int getUsersCountWithMoreThanOneLoginMethod(AppIdentifier appIdentifier) throws StorageQueryException {
        try {
            return GeneralQueries.getUsersCountWithMoreThanOneLoginMethod(this, appIdentifier);
        } catch (SQLException e) {
            throw new StorageQueryException(e);
        }
    }


    @Override
    public UserIdMapping getUserIdMapping_Transaction(TransactionConnection con, AppIdentifier appIdentifier, String userId, boolean isSuperTokensUserId)
            throws StorageQueryException {
        try {
            Connection sqlCon = (Connection) con.getConnection();
            if (isSuperTokensUserId) {
                return UserIdMappingQueries.getuseraIdMappingWithSuperTokensUserId_Transaction(this, sqlCon, appIdentifier,
                        userId);
            }

            return UserIdMappingQueries.getUserIdMappingWithExternalUserId_Transaction(this, sqlCon, appIdentifier, userId);
        } catch (SQLException e) {
            throw new StorageQueryException(e);
        }
    }

    @Override
    public UserIdMapping[] getUserIdMapping_Transaction(TransactionConnection con, AppIdentifier appIdentifier, String userId)
            throws StorageQueryException {
        try {
            Connection sqlCon = (Connection) con.getConnection();
            return UserIdMappingQueries.getUserIdMappingWithEitherSuperTokensUserIdOrExternalUserId_Transaction(this,
                    sqlCon,
                    appIdentifier,
                    userId);
        } catch (SQLException e) {
            throw new StorageQueryException(e);
        }
    }

    @Override
<<<<<<< HEAD
    public void addBulkImportUsers(AppIdentifier appIdentifier, ArrayList<BulkImportUser> users) throws StorageQueryException {
        try {
             BulkImportQueries.insertBulkImportUsers(this, users);
=======
    public int getUsersCountWithMoreThanOneLoginMethodOrTOTPEnabled(AppIdentifier appIdentifier) throws StorageQueryException {
        try {
            return GeneralQueries.getUsersCountWithMoreThanOneLoginMethodOrTOTPEnabled(this, appIdentifier);
        } catch (SQLException e) {
            throw new StorageQueryException(e);
        }
    }

    @Override
    public int countUsersThatHaveMoreThanOneLoginMethodOrTOTPEnabledAndActiveSince(AppIdentifier appIdentifier, long sinceTime) throws StorageQueryException {
        try {
            return ActiveUsersQueries.countUsersThatHaveMoreThanOneLoginMethodOrTOTPEnabledAndActiveSince(this, appIdentifier, sinceTime);
>>>>>>> d908ed71
        } catch (SQLException e) {
            throw new StorageQueryException(e);
        }
    }
}<|MERGE_RESOLUTION|>--- conflicted
+++ resolved
@@ -26,8 +26,6 @@
 import io.supertokens.pluginInterface.authRecipe.AuthRecipeUserInfo;
 import io.supertokens.pluginInterface.authRecipe.LoginMethod;
 import io.supertokens.pluginInterface.authRecipe.sqlStorage.AuthRecipeSQLStorage;
-import io.supertokens.pluginInterface.bulkimport.BulkImportStorage;
-import io.supertokens.pluginInterface.bulkimport.BulkImportUser;
 import io.supertokens.pluginInterface.dashboard.DashboardSearchTags;
 import io.supertokens.pluginInterface.dashboard.DashboardSessionInfo;
 import io.supertokens.pluginInterface.dashboard.DashboardUser;
@@ -104,11 +102,7 @@
         implements SessionSQLStorage, EmailPasswordSQLStorage, EmailVerificationSQLStorage, ThirdPartySQLStorage,
         JWTRecipeSQLStorage, PasswordlessSQLStorage, UserMetadataSQLStorage, UserRolesSQLStorage, UserIdMappingStorage,
         UserIdMappingSQLStorage, MultitenancyStorage, MultitenancySQLStorage, TOTPSQLStorage, ActiveUsersStorage,
-<<<<<<< HEAD
-        DashboardSQLStorage, AuthRecipeSQLStorage, BulkImportStorage {
-=======
         ActiveUsersSQLStorage, DashboardSQLStorage, AuthRecipeSQLStorage {
->>>>>>> d908ed71
 
     private static final Object appenderLock = new Object();
     private static final String APP_ID_KEY_NAME = "app_id";
@@ -2971,11 +2965,6 @@
     }
 
     @Override
-<<<<<<< HEAD
-    public void addBulkImportUsers(AppIdentifier appIdentifier, ArrayList<BulkImportUser> users) throws StorageQueryException {
-        try {
-             BulkImportQueries.insertBulkImportUsers(this, users);
-=======
     public int getUsersCountWithMoreThanOneLoginMethodOrTOTPEnabled(AppIdentifier appIdentifier) throws StorageQueryException {
         try {
             return GeneralQueries.getUsersCountWithMoreThanOneLoginMethodOrTOTPEnabled(this, appIdentifier);
@@ -2988,7 +2977,6 @@
     public int countUsersThatHaveMoreThanOneLoginMethodOrTOTPEnabledAndActiveSince(AppIdentifier appIdentifier, long sinceTime) throws StorageQueryException {
         try {
             return ActiveUsersQueries.countUsersThatHaveMoreThanOneLoginMethodOrTOTPEnabledAndActiveSince(this, appIdentifier, sinceTime);
->>>>>>> d908ed71
         } catch (SQLException e) {
             throw new StorageQueryException(e);
         }
