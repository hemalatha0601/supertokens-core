/*
 *    Copyright (c) 2020, VRAI Labs and/or its affiliates. All rights reserved.
 *
 *    This software is licensed under the Apache License, Version 2.0 (the
 *    "License") as published by the Apache Software Foundation.
 *
 *    You may not use this file except in compliance with the License. You may
 *    obtain a copy of the License at http://www.apache.org/licenses/LICENSE-2.0
 *
 *    Unless required by applicable law or agreed to in writing, software
 *    distributed under the License is distributed on an "AS IS" BASIS, WITHOUT
 *    WARRANTIES OR CONDITIONS OF ANY KIND, either express or implied. See the
 *    License for the specific language governing permissions and limitations
 *    under the License.
 */

package io.supertokens.inmemorydb;

import com.google.gson.JsonObject;
import io.supertokens.Main;
import io.supertokens.ProcessState;
import io.supertokens.emailverification.EmailVerification;
import io.supertokens.emailverification.exception.EmailAlreadyVerifiedException;
import io.supertokens.featureflag.exceptions.FeatureNotEnabledException;
import io.supertokens.inmemorydb.config.Config;
import io.supertokens.inmemorydb.queries.*;
<<<<<<< HEAD
import io.supertokens.pluginInterface.*;
=======
import io.supertokens.pluginInterface.ActiveUsersStorage;
import io.supertokens.pluginInterface.KeyValueInfo;
import io.supertokens.pluginInterface.LOG_LEVEL;
import io.supertokens.pluginInterface.RECIPE_ID;
import io.supertokens.pluginInterface.STORAGE_TYPE;
>>>>>>> ff04fd72
import io.supertokens.pluginInterface.authRecipe.AuthRecipeUserInfo;
import io.supertokens.pluginInterface.dashboard.DashboardSearchTags;
import io.supertokens.pluginInterface.dashboard.DashboardSessionInfo;
import io.supertokens.pluginInterface.dashboard.DashboardUser;
import io.supertokens.pluginInterface.dashboard.exceptions.UserIdNotFoundException;
import io.supertokens.pluginInterface.dashboard.sqlStorage.DashboardSQLStorage;
import io.supertokens.pluginInterface.emailpassword.PasswordResetTokenInfo;
import io.supertokens.pluginInterface.emailpassword.UserInfo;
import io.supertokens.pluginInterface.emailpassword.exceptions.DuplicateEmailException;
import io.supertokens.pluginInterface.emailpassword.exceptions.DuplicatePasswordResetTokenException;
import io.supertokens.pluginInterface.emailpassword.exceptions.DuplicateUserIdException;
import io.supertokens.pluginInterface.emailpassword.exceptions.UnknownUserIdException;
import io.supertokens.pluginInterface.emailpassword.sqlStorage.EmailPasswordSQLStorage;
import io.supertokens.pluginInterface.emailverification.EmailVerificationStorage;
import io.supertokens.pluginInterface.emailverification.EmailVerificationTokenInfo;
import io.supertokens.pluginInterface.emailverification.exception.DuplicateEmailVerificationTokenException;
import io.supertokens.pluginInterface.emailverification.sqlStorage.EmailVerificationSQLStorage;
import io.supertokens.pluginInterface.exceptions.DbInitException;
import io.supertokens.pluginInterface.exceptions.InvalidConfigException;
import io.supertokens.pluginInterface.exceptions.StorageQueryException;
import io.supertokens.pluginInterface.exceptions.StorageTransactionLogicException;
import io.supertokens.pluginInterface.jwt.JWTRecipeStorage;
import io.supertokens.pluginInterface.jwt.JWTSigningKeyInfo;
import io.supertokens.pluginInterface.jwt.exceptions.DuplicateKeyIdException;
import io.supertokens.pluginInterface.jwt.sqlstorage.JWTRecipeSQLStorage;
import io.supertokens.pluginInterface.multitenancy.*;
import io.supertokens.pluginInterface.multitenancy.exceptions.DuplicateTenantException;
import io.supertokens.pluginInterface.multitenancy.exceptions.TenantOrAppNotFoundException;
import io.supertokens.pluginInterface.passwordless.PasswordlessCode;
import io.supertokens.pluginInterface.passwordless.PasswordlessDevice;
import io.supertokens.pluginInterface.passwordless.exception.*;
import io.supertokens.pluginInterface.passwordless.sqlStorage.PasswordlessSQLStorage;
import io.supertokens.pluginInterface.session.SessionInfo;
import io.supertokens.pluginInterface.session.SessionStorage;
import io.supertokens.pluginInterface.session.sqlStorage.SessionSQLStorage;
import io.supertokens.pluginInterface.sqlStorage.TransactionConnection;
import io.supertokens.pluginInterface.thirdparty.exception.DuplicateThirdPartyUserException;
import io.supertokens.pluginInterface.thirdparty.sqlStorage.ThirdPartySQLStorage;
<<<<<<< HEAD
import io.supertokens.pluginInterface.totp.TOTPDevice;
import io.supertokens.pluginInterface.totp.TOTPStorage;
import io.supertokens.pluginInterface.totp.TOTPUsedCode;
import io.supertokens.pluginInterface.totp.exception.DeviceAlreadyExistsException;
import io.supertokens.pluginInterface.totp.exception.TotpNotEnabledException;
import io.supertokens.pluginInterface.totp.exception.UnknownDeviceException;
import io.supertokens.pluginInterface.totp.exception.UsedCodeAlreadyExistsException;
import io.supertokens.pluginInterface.totp.sqlStorage.TOTPSQLStorage;
=======
import io.supertokens.pluginInterface.totp.TOTPStorage;
>>>>>>> ff04fd72
import io.supertokens.pluginInterface.useridmapping.UserIdMapping;
import io.supertokens.pluginInterface.useridmapping.UserIdMappingStorage;
import io.supertokens.pluginInterface.totp.TOTPDevice;
import io.supertokens.pluginInterface.totp.TOTPUsedCode;
import io.supertokens.pluginInterface.totp.exception.DeviceAlreadyExistsException;
import io.supertokens.pluginInterface.totp.exception.TotpNotEnabledException;
import io.supertokens.pluginInterface.totp.exception.UnknownDeviceException;
import io.supertokens.pluginInterface.totp.exception.UsedCodeAlreadyExistsException;
import io.supertokens.pluginInterface.totp.sqlStorage.TOTPSQLStorage;
import io.supertokens.pluginInterface.useridmapping.exception.UnknownSuperTokensUserIdException;
import io.supertokens.pluginInterface.useridmapping.exception.UserIdMappingAlreadyExistsException;
import io.supertokens.pluginInterface.usermetadata.UserMetadataStorage;
import io.supertokens.pluginInterface.usermetadata.sqlStorage.UserMetadataSQLStorage;
import io.supertokens.pluginInterface.userroles.UserRolesStorage;
import io.supertokens.pluginInterface.userroles.exception.DuplicateUserRoleMappingException;
import io.supertokens.pluginInterface.userroles.exception.UnknownRoleException;
import io.supertokens.pluginInterface.userroles.sqlStorage.UserRolesSQLStorage;
import io.supertokens.session.Session;
import io.supertokens.totp.Totp;
import io.supertokens.usermetadata.UserMetadata;
import io.supertokens.userroles.UserRoles;
import org.jetbrains.annotations.NotNull;
import org.jetbrains.annotations.TestOnly;

import javax.annotation.Nonnull;
import javax.annotation.Nullable;
import java.security.NoSuchAlgorithmException;
import java.security.spec.InvalidKeySpecException;
import java.sql.Connection;
import java.sql.SQLException;
import java.sql.SQLTransactionRollbackException;
import java.util.*;

public class Start
        implements SessionSQLStorage, EmailPasswordSQLStorage, EmailVerificationSQLStorage, ThirdPartySQLStorage,
        JWTRecipeSQLStorage, PasswordlessSQLStorage, UserMetadataSQLStorage, UserRolesSQLStorage, UserIdMappingStorage,
<<<<<<< HEAD
        MultitenancyStorage, TOTPSQLStorage, ActiveUsersStorage, DashboardSQLStorage {
=======
        DashboardSQLStorage, TOTPSQLStorage, ActiveUsersStorage {
>>>>>>> ff04fd72

    private static final Object appenderLock = new Object();
    private static final String APP_ID_KEY_NAME = "app_id";
    private static final String ACCESS_TOKEN_SIGNING_KEY_NAME = "access_token_signing_key";
    private static final String REFRESH_TOKEN_KEY_NAME = "refresh_token_key";
    public static boolean isTesting = false;
    private static boolean silent = false;
    boolean enabled = true;
    private final ResourceDistributor resourceDistributor;
    private String processId;
    private Main main;

    public Start(Main main) {
        this.resourceDistributor = new ResourceDistributor();
        this.main = main;
    }

    public ResourceDistributor getResourceDistributor() {
        return resourceDistributor;
    }

    public String getProcessId() {
        return this.processId;
    }

    @Override
    public void constructor(String processId, boolean silent) {
        this.processId = processId;
        Start.silent = silent;
    }

    @Override
    public STORAGE_TYPE getType() {
        return STORAGE_TYPE.SQL;
    }

    @Override
    public void loadConfig(JsonObject ignored, Set<LOG_LEVEL> logLevel, TenantIdentifier tenantIdentifier) throws InvalidConfigException {
        Config.loadConfig(this);
    }

    @Override
    public String getUserPoolId() {
        // we do not allow multiple in memory dbs as that is not really useful in any way..
        return "same-user-pool";
    }

    @Override
    public String getConnectionPoolId() {
        // we do not allow multiple in memory dbs as that is not really useful in any way..
        return "same-connection-pool";
    }

    @Override
    public void assertThatConfigFromSameUserPoolIsNotConflicting(JsonObject otherConfig) throws InvalidConfigException {
        // there is nothing to check here cause there is no config specific to in mem db that the user
        // can give anyway.
    }

    @Override
    public void initFileLogging(String infoLogPath, String errorLogPath) {
        // no op
    }

    @Override
    public void stopLogging() {
        // no op
    }

    @Override
    public void initStorage(boolean shouldWait) throws DbInitException {
        if (ConnectionPool.isAlreadyInitialised(this)) {
            return;
        }
        try {
            ConnectionPool.initPool(this, shouldWait);
            GeneralQueries.createTablesIfNotExists(this, this.main);
        } catch (SQLException | StorageQueryException e) {
            throw new DbInitException(e);
        }
    }

    @Override
    public <T> T startTransaction(TransactionLogic<T> logic)
            throws StorageTransactionLogicException, StorageQueryException {
        return startTransaction(logic, TransactionIsolationLevel.SERIALIZABLE);
    }

    @Override
    public <T> T startTransaction(TransactionLogic<T> logic, TransactionIsolationLevel isolationLevel)
            throws StorageTransactionLogicException, StorageQueryException {
        int tries = 0;
        while (true) {
            tries++;
            try {
                return startTransactionHelper(logic);
            } catch (SQLException | StorageQueryException | StorageTransactionLogicException e) {
                if ((e instanceof SQLTransactionRollbackException
                        || (e.getMessage() != null && e.getMessage().toLowerCase().contains("deadlock")))
                        && tries < 3) {
                    ProcessState.getInstance(this.main).addState(ProcessState.PROCESS_STATE.DEADLOCK_FOUND, e);
                    continue; // this because deadlocks are not necessarily a result of faulty logic. They can
                    // happen
                }
                if (e instanceof StorageQueryException) {
                    throw (StorageQueryException) e;
                } else if (e instanceof StorageTransactionLogicException) {
                    throw (StorageTransactionLogicException) e;
                }
                throw new StorageQueryException(e);
            }
        }
    }

    private <T> T startTransactionHelper(TransactionLogic<T> logic)
            throws StorageQueryException, StorageTransactionLogicException, SQLException {
        Connection con = null;
        try {
            con = ConnectionPool.getConnection(this);
            con.setAutoCommit(false);
            return logic.mainLogicAndCommit(new TransactionConnection(con));
        } catch (Exception e) {
            if (con != null) {
                con.rollback();
            }
            throw e;
        } finally {
            if (con != null) {
                con.setAutoCommit(true);
                con.close();
            }
        }
    }

    @Override
    public void commitTransaction(TransactionConnection con) throws StorageQueryException {
        Connection sqlCon = (Connection) con.getConnection();
        try {
            sqlCon.commit();
        } catch (SQLException e) {
            throw new StorageQueryException(e);
        }

    }

    @Override
    public KeyValueInfo getLegacyAccessTokenSigningKey_Transaction(AppIdentifier appIdentifier,
                                                                   TransactionConnection con)
            throws StorageQueryException {
        // TODO..
        Connection sqlCon = (Connection) con.getConnection();
        try {
            return GeneralQueries.getKeyValue_Transaction(this, sqlCon, ACCESS_TOKEN_SIGNING_KEY_NAME);
        } catch (SQLException e) {
            throw new StorageQueryException(e);
        }
    }

    @Override
    public void removeLegacyAccessTokenSigningKey_Transaction(AppIdentifier appIdentifier,
                                                              TransactionConnection con) throws StorageQueryException {
        Connection sqlCon = (Connection) con.getConnection();
        // TODO..
        try {
            GeneralQueries.deleteKeyValue_Transaction(this, sqlCon, ACCESS_TOKEN_SIGNING_KEY_NAME);
        } catch (SQLException e) {
            throw new StorageQueryException(e);
        }
    }

    @Override
    public KeyValueInfo[] getAccessTokenSigningKeys_Transaction(AppIdentifier appIdentifier,
                                                                TransactionConnection con)
            throws StorageQueryException {
        // TODO..
        Connection sqlCon = (Connection) con.getConnection();
        try {
            return SessionQueries.getAccessTokenSigningKeys_Transaction(this, sqlCon);
        } catch (SQLException e) {
            throw new StorageQueryException(e);
        }
    }

    @Override
    public void addAccessTokenSigningKey_Transaction(AppIdentifier appIdentifier, TransactionConnection con,
                                                     KeyValueInfo info)
            throws StorageQueryException {
        // TODO..
        Connection sqlCon = (Connection) con.getConnection();
        try {
            SessionQueries.addAccessTokenSigningKey_Transaction(this, sqlCon, info.createdAtTime, info.value);
        } catch (SQLException e) {
            throw new StorageQueryException(e);
        }
    }

    @Override
    public void removeAccessTokenSigningKeysBefore(AppIdentifier appIdentifier, long time)
            throws StorageQueryException {
        try {
            // TODO..
            SessionQueries.removeAccessTokenSigningKeysBefore(this, time);
        } catch (SQLException e) {
            throw new StorageQueryException(e);
        }
    }

    @Override
    public KeyValueInfo getRefreshTokenSigningKey_Transaction(AppIdentifier appIdentifier,
                                                              TransactionConnection con) throws StorageQueryException {
        Connection sqlCon = (Connection) con.getConnection();
        // TODO..
        try {
            return GeneralQueries.getKeyValue_Transaction(this, sqlCon, REFRESH_TOKEN_KEY_NAME);
        } catch (SQLException e) {
            throw new StorageQueryException(e);
        }
    }

    @Override
    public void setRefreshTokenSigningKey_Transaction(AppIdentifier appIdentifier, TransactionConnection con,
                                                      KeyValueInfo info)
            throws StorageQueryException {
        // TODO..
        Connection sqlCon = (Connection) con.getConnection();
        try {
            GeneralQueries.setKeyValue_Transaction(this, sqlCon, REFRESH_TOKEN_KEY_NAME, info);
        } catch (SQLException e) {
            throw new StorageQueryException(e);
        }
    }

    @Override
    public void deleteAllInformation() {
        /* no-op */
    }

    @Override
    public void close() {
        ConnectionPool.close(this);
    }


    @Override
<<<<<<< HEAD
    public void createNewSession(TenantIdentifier tenantIdentifier, String sessionHandle, String userId,
                                 String refreshTokenHash2, JsonObject userDataInDatabase, long expiry,
                                 JsonObject userDataInJWT,
=======
    public void createNewSession(String sessionHandle, String userId, String refreshTokenHash2,
                                 JsonObject userDataInDatabase, long expiry, JsonObject userDataInJWT,
>>>>>>> ff04fd72
                                 long createdAtTime, boolean useStaticKey)
            throws StorageQueryException {
        // TODO..
        try {
            SessionQueries.createNewSession(this, sessionHandle, userId, refreshTokenHash2, userDataInDatabase, expiry,
                    userDataInJWT, createdAtTime, useStaticKey);
        } catch (SQLException e) {
            throw new StorageQueryException(e);
        }
    }

    @Override
    public void deleteSessionsOfUser(AppIdentifier appIdentifier, String userId) throws StorageQueryException {
        try {
            // TODO..
            SessionQueries.deleteSessionsOfUser(this, userId);
        } catch (SQLException e) {
            throw new StorageQueryException(e);
        }
    }

    @Override
    public boolean deleteSessionsOfUser(TenantIdentifier tenantIdentifier, String userId) throws StorageQueryException {
        try {
            // TODO..
            SessionQueries.deleteSessionsOfUser(this, userId);
            return false; // FIXME
        } catch (SQLException e) {
            throw new StorageQueryException(e);
        }
    }

    @Override
    public int getNumberOfSessions(TenantIdentifier tenantIdentifier) throws StorageQueryException {
        try {
            // TODO..
            return SessionQueries.getNumberOfSessions(this);
        } catch (SQLException e) {
            throw new StorageQueryException(e);
        }
    }

    @Override
    public int deleteSession(TenantIdentifier tenantIdentifier, String[] sessionHandles) throws StorageQueryException {
        try {
            // TODO..
            return SessionQueries.deleteSession(this, sessionHandles);
        } catch (SQLException e) {
            throw new StorageQueryException(e);
        }
    }

    @Override
    public String[] getAllNonExpiredSessionHandlesForUser(TenantIdentifier tenantIdentifier, String userId)
            throws StorageQueryException {
        try {
            // TODO..
            return SessionQueries.getAllNonExpiredSessionHandlesForUser(this, userId);
        } catch (SQLException e) {
            throw new StorageQueryException(e);
        }
    }

    private String[] getAllNonExpiredSessionHandlesForUser(AppIdentifier appIdentifier, String userId)
            throws StorageQueryException {
        try {
            // TODO..
            return SessionQueries.getAllNonExpiredSessionHandlesForUser(this, userId);
        } catch (SQLException e) {
            throw new StorageQueryException(e);
        }
    }

    @Override
    public void deleteAllExpiredSessions() throws StorageQueryException {
        try {
            SessionQueries.deleteAllExpiredSessions(this);
        } catch (SQLException e) {
            throw new StorageQueryException(e);
        }
    }

    @Override
    public KeyValueInfo getKeyValue(TenantIdentifier tenantIdentifier, String key) throws StorageQueryException {
        // TODO..
        try {
            return GeneralQueries.getKeyValue(this, key);
        } catch (SQLException e) {
            throw new StorageQueryException(e);
        }
    }

    @Override
    public void setKeyValue(TenantIdentifier tenantIdentifier, String key, KeyValueInfo info)
            throws StorageQueryException {
        // TODO..
        try {
            GeneralQueries.setKeyValue(this, key, info);
        } catch (SQLException e) {
            throw new StorageQueryException(e);
        }
    }

    @Override
    public void setStorageLayerEnabled(boolean enabled) {
        this.enabled = enabled;
    }

    @Override
    public SessionInfo getSession(TenantIdentifier tenantIdentifier, String sessionHandle)
            throws StorageQueryException {
        try {
            // TODO..
            return SessionQueries.getSession(this, sessionHandle);
        } catch (SQLException e) {
            throw new StorageQueryException(e);
        }
    }

    @Override
    public int updateSession(TenantIdentifier tenantIdentifier, String sessionHandle, @Nullable JsonObject sessionData,
                             @Nullable JsonObject jwtPayload)
            throws StorageQueryException {
        // TODO..
        try {
            return SessionQueries.updateSession(this, sessionHandle, sessionData, jwtPayload);
        } catch (SQLException e) {
            throw new StorageQueryException(e);
        }
    }

    @Override
    public boolean canBeUsed(JsonObject configJson) {
        return true;
    }

    @Override
    public long getUsersCount(TenantIdentifier tenantIdentifier, RECIPE_ID[] includeRecipeIds)
            throws StorageQueryException {
        // TODO:..
        try {
            return GeneralQueries.getUsersCount(this, includeRecipeIds);
        } catch (SQLException e) {
            throw new StorageQueryException(e);
        }
    }

    @Override
    public long getUsersCount(AppIdentifier appIdentifier, RECIPE_ID[] includeRecipeIds)
            throws StorageQueryException {
        // TODO:..
        try {
            return GeneralQueries.getUsersCount(this, includeRecipeIds);
        } catch (SQLException e) {
            throw new StorageQueryException(e);
        }
    }

    @Override
    public AuthRecipeUserInfo[] getUsers(TenantIdentifier tenantIdentifier, @NotNull Integer limit,
                                         @NotNull String timeJoinedOrder,
                                         @Nullable RECIPE_ID[] includeRecipeIds, @Nullable String userId,
<<<<<<< HEAD
                                         @Nullable Long timeJoined, @Nullable DashboardSearchTags dashboardSearchTags)
            throws StorageQueryException {
        // TODO..
        try {
            return GeneralQueries.getUsers(this, limit, timeJoinedOrder, includeRecipeIds, userId, timeJoined,
                    dashboardSearchTags);
        } catch (SQLException e) {
            throw new StorageQueryException(e);
        }
    }

    @Override
    public boolean doesUserIdExist(AppIdentifier appIdentifier, String userId) throws StorageQueryException {
        // TODO..
        try {
            return GeneralQueries.doesUserIdExist(this, userId);
        } catch (SQLException e) {
            throw new StorageQueryException(e);
        }
    }

    @Override
    public void updateLastActive(AppIdentifier appIdentifier, String userId) throws StorageQueryException {
        try {
            // TODO..
            ActiveUsersQueries.updateUserLastActive(this, userId);
        } catch (SQLException e) {
            throw new StorageQueryException(e);
        }
    }

    @Override
    public int countUsersActiveSince(AppIdentifier appIdentifier, long time) throws StorageQueryException {
        try {
            // TODO,
            return ActiveUsersQueries.countUsersActiveSince(this, time);
        } catch (SQLException e) {
            throw new StorageQueryException(e);
        }
    }

    @Override
    public int countUsersEnabledTotp(AppIdentifier appIdentifier) throws StorageQueryException {
        try {
            // TODO..
            return ActiveUsersQueries.countUsersEnabledTotp(this);
        } catch (SQLException e) {
            throw new StorageQueryException(e);
        }
    }

    @Override
    public int countUsersEnabledTotpAndActiveSince(AppIdentifier appIdentifier, long time)
            throws StorageQueryException {
        try {
            // TODO..
            return ActiveUsersQueries.countUsersEnabledTotpAndActiveSince(this, time);
=======
                                         @Nullable Long timeJoined,
            @Nullable DashboardSearchTags dashboardSearchTags)
            throws StorageQueryException {
        try {
            return GeneralQueries.getUsers(this, limit, timeJoinedOrder, includeRecipeIds, userId, timeJoined, dashboardSearchTags);
>>>>>>> ff04fd72
        } catch (SQLException e) {
            throw new StorageQueryException(e);
        }
    }

    @Override
    public boolean doesUserIdExist(TenantIdentifier tenantIdentifierIdentifier, String userId)
            throws StorageQueryException {
        // TODO..
        try {
            return GeneralQueries.doesUserIdExist(this, userId);
        } catch (SQLException e) {
            throw new StorageQueryException(e);
        }
    }

    @Override
<<<<<<< HEAD
    public SessionInfo getSessionInfo_Transaction(TenantIdentifier tenantIdentifier, TransactionConnection con,
                                                  String sessionHandle)
=======
    public void updateLastActive(String userId) throws StorageQueryException {
        try {
            ActiveUsersQueries.updateUserLastActive(this, userId);
        } catch (SQLException e) {
            throw new StorageQueryException(e);
        }
    }

    @Override
    public int countUsersActiveSince(long time) throws StorageQueryException {
        try {
            return ActiveUsersQueries.countUsersActiveSince(this, time);
        } catch (SQLException e) {
            throw new StorageQueryException(e);
        }
    }

    @Override
    public int countUsersEnabledTotp() throws StorageQueryException {
        try {
            return ActiveUsersQueries.countUsersEnabledTotp(this);
        } catch (SQLException e) {
            throw new StorageQueryException(e);
        }
    }

    @Override
    public int countUsersEnabledTotpAndActiveSince(long time) throws StorageQueryException {
        try {
            return ActiveUsersQueries.countUsersEnabledTotpAndActiveSince(this, time);
        } catch (SQLException e) {
            throw new StorageQueryException(e);
        }
    }

    @Override
    public SessionInfo getSessionInfo_Transaction(TransactionConnection con, String sessionHandle)
>>>>>>> ff04fd72
            throws StorageQueryException {
        // TODO..
        Connection sqlCon = (Connection) con.getConnection();
        try {
            return SessionQueries.getSessionInfo_Transaction(this, sqlCon, sessionHandle);
        } catch (SQLException e) {
            throw new StorageQueryException(e);
        }
    }

    @Override
    public void updateSessionInfo_Transaction(TenantIdentifier tenantIdentifier, TransactionConnection con,
                                              String sessionHandle, String refreshTokenHash2,
                                              long expiry) throws StorageQueryException {
        // TODO..
        Connection sqlCon = (Connection) con.getConnection();
        try {
            SessionQueries.updateSessionInfo_Transaction(this, sqlCon, sessionHandle, refreshTokenHash2, expiry);
        } catch (SQLException e) {
            throw new StorageQueryException(e);
        }
    }

    @Override
    public void setKeyValue_Transaction(TenantIdentifier tenantIdentifier, TransactionConnection con, String key,
                                        KeyValueInfo info)
            throws StorageQueryException {
        // TODO:..
        Connection sqlCon = (Connection) con.getConnection();
        try {
            GeneralQueries.setKeyValue_Transaction(this, sqlCon, key, info);
        } catch (SQLException e) {
            throw new StorageQueryException(e);
        }
    }

    @Override
    public KeyValueInfo getKeyValue_Transaction(TenantIdentifier tenantIdentifier, TransactionConnection con,
                                                String key) throws StorageQueryException {
        // TODO..
        Connection sqlCon = (Connection) con.getConnection();
        try {
            return GeneralQueries.getKeyValue_Transaction(this, sqlCon, key);
        } catch (SQLException e) {
            throw new StorageQueryException(e);
        }
    }

    @Override
    public UserInfo signUp(TenantIdentifier tenantIdentifier, String id, String email, String passwordHash, long timeJoined)
            throws StorageQueryException, DuplicateUserIdException, DuplicateEmailException {
        // TODO...
        try {
            return EmailPasswordQueries.signUp(this, id, email, passwordHash, timeJoined);
        } catch (StorageTransactionLogicException eTemp) {
            Exception e = eTemp.actualException;
            if (e.getMessage()
                    .equals("[SQLITE_CONSTRAINT]  Abort due to constraint violation (UNIQUE constraint failed: "
                            + Config.getConfig(this).getEmailPasswordUsersTable() + ".email)")) {
                throw new DuplicateEmailException();
            } else if (e.getMessage()
                    .equals("[SQLITE_CONSTRAINT]  Abort due to constraint violation (UNIQUE constraint failed: "
                            + Config.getConfig(this).getEmailPasswordUsersTable() + ".user_id)")
                    || e.getMessage()
                    .equals("[SQLITE_CONSTRAINT]  Abort due to constraint violation (UNIQUE constraint failed: "
                            + Config.getConfig(this).getUsersTable() + ".user_id)")) {
                throw new DuplicateUserIdException();
            }
            throw new StorageQueryException(e);
        }
    }

    @Override
    public void deleteEmailPasswordUser(AppIdentifier appIdentifier, String userId) throws StorageQueryException {
        // TODO..
        try {
            EmailPasswordQueries.deleteUser(this, userId);
        } catch (StorageTransactionLogicException e) {
            throw new StorageQueryException(e.actualException);
        }
    }

    @Override
    public UserInfo getUserInfoUsingId(AppIdentifier appIdentifier, String id) throws StorageQueryException {
        // TODO..
        try {
            return EmailPasswordQueries.getUserInfoUsingId(this, id);
        } catch (SQLException e) {
            throw new StorageQueryException(e);
        }
    }

    @Override
    public UserInfo getUserInfoUsingEmail(TenantIdentifier tenantIdentifier, String email)
            throws StorageQueryException {
        // TODO..
        try {
            return EmailPasswordQueries.getUserInfoUsingEmail(this, email);
        } catch (SQLException e) {
            throw new StorageQueryException(e);
        }
    }

    @Override
    public void addPasswordResetToken(AppIdentifier appIdentifier, PasswordResetTokenInfo passwordResetTokenInfo)
            throws StorageQueryException, UnknownUserIdException, DuplicatePasswordResetTokenException {
        // TODO..
        try {
            EmailPasswordQueries.addPasswordResetToken(this, passwordResetTokenInfo.userId,
                    passwordResetTokenInfo.token, passwordResetTokenInfo.tokenExpiry);
        } catch (SQLException e) {
            if (e.getMessage()
                    .equals("[SQLITE_CONSTRAINT]  Abort due to constraint violation (UNIQUE constraint failed: "
                            + Config.getConfig(this).getPasswordResetTokensTable() + ".user_id, "
                            + Config.getConfig(this).getPasswordResetTokensTable() + ".token)")) {
                throw new DuplicatePasswordResetTokenException();
            } else if (e.getMessage()
                    .equals("[SQLITE_CONSTRAINT]  Abort due to constraint violation (FOREIGN KEY constraint " +
                            "failed)")) {
                throw new UnknownUserIdException();
            }
            throw new StorageQueryException(e);
        }
    }

    @Override
    public PasswordResetTokenInfo getPasswordResetTokenInfo(AppIdentifier appIdentifier, String token)
            throws StorageQueryException {
        // TODO..
        try {
            return EmailPasswordQueries.getPasswordResetTokenInfo(this, token);
        } catch (SQLException e) {
            throw new StorageQueryException(e);
        }
    }

    @Override
    public PasswordResetTokenInfo[] getAllPasswordResetTokenInfoForUser(AppIdentifier appIdentifier,
                                                                        String userId) throws StorageQueryException {
        // TODO..
        try {
            return EmailPasswordQueries.getAllPasswordResetTokenInfoForUser(this, userId);
        } catch (SQLException e) {
            throw new StorageQueryException(e);
        }
    }

    @Override
    public PasswordResetTokenInfo[] getAllPasswordResetTokenInfoForUser_Transaction(AppIdentifier appIdentifier,
                                                                                    TransactionConnection con,
                                                                                    String userId)
            throws StorageQueryException {
        // TODO..
        Connection sqlCon = (Connection) con.getConnection();
        try {
            return EmailPasswordQueries.getAllPasswordResetTokenInfoForUser_Transaction(this, sqlCon, userId);
        } catch (SQLException e) {
            throw new StorageQueryException(e);
        }
    }

    @Override
    public void deleteAllPasswordResetTokensForUser_Transaction(AppIdentifier
                                                                        appIdentifier, TransactionConnection con,
                                                                String userId)
            throws StorageQueryException {
        // TODO..
        Connection sqlCon = (Connection) con.getConnection();
        try {
            EmailPasswordQueries.deleteAllPasswordResetTokensForUser_Transaction(this, sqlCon, userId);
        } catch (SQLException e) {
            throw new StorageQueryException(e);
        }
    }

    @Override
    public void updateUsersPassword_Transaction(AppIdentifier appIdentifier, TransactionConnection con, String
            userId,
                                                String newPassword)
            throws StorageQueryException {
        // TODO..
        Connection sqlCon = (Connection) con.getConnection();
        try {
            EmailPasswordQueries.updateUsersPassword_Transaction(this, sqlCon, userId, newPassword);
        } catch (SQLException e) {
            throw new StorageQueryException(e);
        }
    }

    @Override
    public void updateUsersEmail_Transaction(AppIdentifier appIdentifier, TransactionConnection conn, String
            userId,
                                             String email)
            throws StorageQueryException, DuplicateEmailException {
        // TODO..
        Connection sqlConn = (Connection) conn.getConnection();

        try {
            EmailPasswordQueries.updateUsersEmail_Transaction(this, sqlConn, userId, email);
        } catch (SQLException e) {
            if (e.getMessage()
                    .equals("[SQLITE_CONSTRAINT]  Abort due to constraint violation (UNIQUE constraint failed: "
                            + Config.getConfig(this).getEmailPasswordUsersTable() + ".email)")) {
                throw new DuplicateEmailException();
            }
            throw new StorageQueryException(e);
        }
    }

    @Override
    public UserInfo getUserInfoUsingId_Transaction(AppIdentifier appIdentifier, TransactionConnection con,
                                                   String userId)
            throws StorageQueryException {
        // TODO..
        Connection sqlCon = (Connection) con.getConnection();
        try {
            return EmailPasswordQueries.getUserInfoUsingId_Transaction(this, sqlCon, userId);
        } catch (SQLException e) {
            throw new StorageQueryException(e);
        }
    }

    @Override
    public void deleteExpiredPasswordResetTokens() throws StorageQueryException {
        try {
            EmailPasswordQueries.deleteExpiredPasswordResetTokens(this);
        } catch (SQLException e) {
            throw new StorageQueryException(e);
        }
    }

    @Override
    public EmailVerificationTokenInfo[] getAllEmailVerificationTokenInfoForUser_Transaction(TenantIdentifier
                                                                                                    tenantIdentifier,
                                                                                            TransactionConnection con,
                                                                                            String userId, String email)
            throws StorageQueryException {
        // TODO..
        Connection sqlCon = (Connection) con.getConnection();
        try {
            return EmailVerificationQueries.getAllEmailVerificationTokenInfoForUser_Transaction(this,
                    sqlCon, userId,
                    email);
        } catch (SQLException e) {
            throw new StorageQueryException(e);
        }
    }

    @Override
    public void addEmailVerificationToken(TenantIdentifier tenantIdentifier, EmailVerificationTokenInfo
            emailVerificationInfo)
            throws StorageQueryException, DuplicateEmailVerificationTokenException {
        try {
            // TODO..
            EmailVerificationQueries.addEmailVerificationToken(this, emailVerificationInfo.userId,
                    emailVerificationInfo.token, emailVerificationInfo.tokenExpiry,
                    emailVerificationInfo.email);
        } catch (SQLException e) {
            if (e.getMessage()
                    .equals("[SQLITE_CONSTRAINT]  Abort due to constraint violation (UNIQUE constraint " +
                            "failed: "
                            + Config.getConfig(this).getEmailVerificationTokensTable() + ".user_id, "
                            + Config.getConfig(this).getEmailVerificationTokensTable() + ".email, "
                            + Config.getConfig(this).getEmailVerificationTokensTable() + ".token)")) {
                throw new DuplicateEmailVerificationTokenException();
            }
            throw new StorageQueryException(e);
        }
    }

    @Override
    public void deleteAllEmailVerificationTokensForUser_Transaction(TenantIdentifier tenantIdentifier,
                                                                    TransactionConnection con, String userId,
                                                                    String email) throws StorageQueryException {
        // TODO..
        Connection sqlCon = (Connection) con.getConnection();
        try {
            EmailVerificationQueries.deleteAllEmailVerificationTokensForUser_Transaction(this, sqlCon,
                    userId, email);
        } catch (SQLException e) {
            throw new StorageQueryException(e);
        }
    }

    @Override
    public void updateIsEmailVerified_Transaction(AppIdentifier appIdentifier, TransactionConnection
            con, String userId, String email, boolean isEmailVerified) throws StorageQueryException {
        // TODO..
        Connection sqlCon = (Connection) con.getConnection();
        try {
            EmailVerificationQueries.updateUsersIsEmailVerified_Transaction(this, sqlCon, userId,
                    email,
                    isEmailVerified);
        } catch (SQLException e) {
            if (!isEmailVerified || !e.getMessage()
                    .equals("[SQLITE_CONSTRAINT]  Abort due to constraint violation (UNIQUE " +
                            "constraint failed: "
                            + Config.getConfig(this).getEmailVerificationTable() + ".user_id, "
                            + Config.getConfig(this).getEmailVerificationTable() + ".email)")) {
                throw new StorageQueryException(e);
            }
            // we do not throw an error since the email is already verified
        }
    }

    @Override
    public void deleteEmailVerificationUserInfo(AppIdentifier appIdentifier, String userId)
            throws StorageQueryException {
        try {
            // TODO..
            EmailVerificationQueries.deleteUserInfo(this, userId);
        } catch (StorageTransactionLogicException e) {
            throw new StorageQueryException(e.actualException);
        }
    }

    @Override
    public boolean deleteEmailVerificationUserInfo(TenantIdentifier tenantIdentifier, String userId)
            throws StorageQueryException {
        try {
            // TODO..
            EmailVerificationQueries.deleteUserInfo(this, userId);
            return false; // FIXME
        } catch (StorageTransactionLogicException e) {
            throw new StorageQueryException(e.actualException);
        }
    }

    @Override
    public EmailVerificationTokenInfo getEmailVerificationTokenInfo(TenantIdentifier
                                                                            tenantIdentifier, String token)
            throws StorageQueryException {
        try {
            // TODO..
            return EmailVerificationQueries.getEmailVerificationTokenInfo(this, token);
        } catch (SQLException e) {
            throw new StorageQueryException(e);
        }
    }

    @Override
    public void revokeAllTokens(TenantIdentifier tenantIdentifier, String userId, String email) throws
            StorageQueryException {
        try {
            // TODO..
            EmailVerificationQueries.revokeAllTokens(this, userId, email);
        } catch (SQLException e) {
            throw new StorageQueryException(e);
        }
    }

    @Override
    public void unverifyEmail(AppIdentifier appIdentifier, String userId, String email) throws
            StorageQueryException {
        try {
            // TODO..
            EmailVerificationQueries.unverifyEmail(this, userId, email);
        } catch (SQLException e) {
            throw new StorageQueryException(e);
        }
    }

    @Override
    public void deleteExpiredEmailVerificationTokens() throws StorageQueryException {
        try {
            EmailVerificationQueries.deleteExpiredEmailVerificationTokens(this);
        } catch (SQLException e) {
            throw new StorageQueryException(e);
        }
    }

    @Override
    public EmailVerificationTokenInfo[] getAllEmailVerificationTokenInfoForUser(TenantIdentifier
                                                                                        tenantIdentifier,
                                                                                String userId, String email)
            throws StorageQueryException {
        // TODO..
        try {
            return EmailVerificationQueries.getAllEmailVerificationTokenInfoForUser(this, userId,
                    email);
        } catch (SQLException e) {
            throw new StorageQueryException(e);
        }
    }

    @Override
    public boolean isEmailVerified(AppIdentifier appIdentifier, String userId, String email)
            throws StorageQueryException {
        try {
            // TODO..
            return EmailVerificationQueries.isEmailVerified(this, userId, email);
        } catch (SQLException e) {
            throw new StorageQueryException(e);
        }
    }

    @Override
    public io.supertokens.pluginInterface.thirdparty.UserInfo getUserInfoUsingId_Transaction(
            AppIdentifier appIdentifier, TransactionConnection con,
            String thirdPartyId,
            String thirdPartyUserId)
            throws StorageQueryException {
        // TODO..
        Connection sqlCon = (Connection) con.getConnection();
        try {
            return ThirdPartyQueries.getUserInfoUsingId_Transaction(this, sqlCon, thirdPartyId,
                    thirdPartyUserId);
        } catch (SQLException e) {
            throw new StorageQueryException(e);
        }
    }

    @Override
    public void updateUserEmail_Transaction(AppIdentifier
                                                    appIdentifier, TransactionConnection con,
                                            String thirdPartyId, String thirdPartyUserId,
                                            String newEmail) throws StorageQueryException {
        Connection sqlCon = (Connection) con.getConnection();
        try {
            // TODO..
            ThirdPartyQueries.updateUserEmail_Transaction(this, sqlCon, thirdPartyId,
                    thirdPartyUserId, newEmail);
        } catch (SQLException e) {
            throw new StorageQueryException(e);
        }
    }

    @Override
    public io.supertokens.pluginInterface.thirdparty.UserInfo signUp(TenantIdentifier
                               tenantIdentifier, String id, String email, io.supertokens.pluginInterface.thirdparty.UserInfo.ThirdParty thirdParty, long timeJoined)
            throws StorageQueryException, io.supertokens.pluginInterface.thirdparty.exception.DuplicateUserIdException,
            DuplicateThirdPartyUserException {
        try {
            // TODO..
            return ThirdPartyQueries.signUp(this, id, email, thirdParty, timeJoined);
        } catch (StorageTransactionLogicException eTemp) {
            Exception e = eTemp.actualException;
            if (e.getMessage()
                    .equals("[SQLITE_CONSTRAINT]  Abort due to constraint violation (UNIQUE " +
                            "constraint failed: "
                            + Config.getConfig(this).getThirdPartyUsersTable() +
                            ".third_party_id, "
                            + Config.getConfig(this).getThirdPartyUsersTable() +
                            ".third_party_user_id)")) {
                throw new DuplicateThirdPartyUserException();
            } else if (e.getMessage()
                    .equals("[SQLITE_CONSTRAINT]  Abort due to constraint violation (UNIQUE " +
                            "constraint failed: "
                            + Config.getConfig(this).getThirdPartyUsersTable() + ".user_id)")
                    || e.getMessage()
                    .equals("[SQLITE_CONSTRAINT]  Abort due to constraint violation (UNIQUE " +
                            "constraint failed: "
                            + Config.getConfig(this).getUsersTable() + ".user_id)")) {
                throw new io.supertokens.pluginInterface.thirdparty.exception.DuplicateUserIdException();
            }
            throw new StorageQueryException(e);
        }
    }

    @Override
    public void deleteThirdPartyUser(AppIdentifier appIdentifier, String userId) throws
            StorageQueryException {
        try {
            // TODO..
            ThirdPartyQueries.deleteUser(this, userId);
        } catch (StorageTransactionLogicException e) {
            throw new StorageQueryException(e.actualException);
        }
    }

    @Override
    public io.supertokens.pluginInterface.thirdparty.UserInfo getThirdPartyUserInfoUsingId(
            TenantIdentifier tenantIdentifier, String thirdPartyId,
            String thirdPartyUserId) throws StorageQueryException {
        // TODO..
        try {
            return ThirdPartyQueries.getThirdPartyUserInfoUsingId(this, thirdPartyId,
                    thirdPartyUserId);
        } catch (SQLException e) {
            throw new StorageQueryException(e);
        }
    }

    @Override
    public io.supertokens.pluginInterface.thirdparty.UserInfo getThirdPartyUserInfoUsingId
            (AppIdentifier appIdentifier,
             String id) throws StorageQueryException {
        try {
            // TODO..
            return ThirdPartyQueries.getThirdPartyUserInfoUsingId(this, id);
        } catch (SQLException e) {
            throw new StorageQueryException(e);
        }
    }

    @Override
    public io.supertokens.pluginInterface.thirdparty.UserInfo[] getThirdPartyUsersByEmail(
            TenantIdentifier tenantIdentifier, @NotNull String email)
            throws StorageQueryException {
        try {
            // TODO..
            return ThirdPartyQueries.getThirdPartyUsersByEmail(this, email);
        } catch (SQLException e) {
            throw new StorageQueryException(e);
        }
    }

    @Override
    public List<JWTSigningKeyInfo> getJWTSigningKeys_Transaction(AppIdentifier
                                                                         appIdentifier, TransactionConnection con)
            throws StorageQueryException {
        // TODO..
        Connection sqlCon = (Connection) con.getConnection();
        try {
            return JWTSigningQueries.getJWTSigningKeys_Transaction(this, sqlCon);
        } catch (SQLException e) {
            throw new StorageQueryException(e);
        }
    }

    @Override
    public void setJWTSigningKey_Transaction(AppIdentifier
                                                     appIdentifier, TransactionConnection con,
                                             JWTSigningKeyInfo info)
            throws StorageQueryException, DuplicateKeyIdException {
        // TODO..
        Connection sqlCon = (Connection) con.getConnection();
        try {
            JWTSigningQueries.setJWTSigningKeyInfo_Transaction(this, sqlCon, info);
        } catch (SQLException e) {

            if (e.getMessage()
                    .equals("[SQLITE_CONSTRAINT]  Abort due to constraint violation " +
                            "(UNIQUE constraint failed: "
                            + Config.getConfig(this).getJWTSigningKeysTable() +
                            ".key_id)")) {
                throw new DuplicateKeyIdException();
            }

            throw new StorageQueryException(e);
        }
    }

    @Override
    public PasswordlessDevice getDevice(TenantIdentifier tenantIdentifier, String
            deviceIdHash)
            throws StorageQueryException {
        // TODO..
        try {
            return PasswordlessQueries.getDevice(this, deviceIdHash);
        } catch (SQLException e) {
            throw new StorageQueryException(e);
        }
    }

    @Override
    public PasswordlessDevice[] getDevicesByEmail(TenantIdentifier tenantIdentifier, String
            email)
            throws StorageQueryException {
        try {
            // TODO..
            return PasswordlessQueries.getDevicesByEmail(this, email);
        } catch (SQLException e) {
            throw new StorageQueryException(e);
        }
    }

    @Override
    public PasswordlessDevice[] getDevicesByPhoneNumber(TenantIdentifier
                                                                tenantIdentifier, String phoneNumber)
            throws StorageQueryException {
        try {
            // TODO..
            return PasswordlessQueries.getDevicesByPhoneNumber(this, phoneNumber);
        } catch (SQLException e) {
            throw new StorageQueryException(e);
        }
    }

    @Override
    public PasswordlessCode[] getCodesOfDevice(TenantIdentifier tenantIdentifier, String
            deviceIdHash)
            throws StorageQueryException {
        try {
            // TODO..
            return PasswordlessQueries.getCodesOfDevice(this, deviceIdHash);
        } catch (SQLException e) {
            throw new StorageQueryException(e);
        }
    }

    @Override
    public PasswordlessCode[] getCodesBefore(TenantIdentifier tenantIdentifier, long time)
            throws StorageQueryException {
        try {
            // TODO..
            return PasswordlessQueries.getCodesBefore(this, time);
        } catch (SQLException e) {
            throw new StorageQueryException(e);
        }
    }

    @Override
    public PasswordlessCode getCode(TenantIdentifier tenantIdentifier, String codeId) throws
            StorageQueryException {
        try {
            // TODO..
            return PasswordlessQueries.getCode(this, codeId);
        } catch (SQLException e) {
            throw new StorageQueryException(e);
        }
    }

    @Override
    public PasswordlessCode getCodeByLinkCodeHash(TenantIdentifier tenantIdentifier, String
            linkCodeHash)
            throws StorageQueryException {
        try {
            // TODO..
            return PasswordlessQueries.getCodeByLinkCodeHash(this, linkCodeHash);
        } catch (SQLException e) {
            throw new StorageQueryException(e);
        }
    }

    @Override
    public io.supertokens.pluginInterface.passwordless.UserInfo getUserById(AppIdentifier
                                                                                    appIdentifier, String userId)
            throws StorageQueryException {
        // TODO..
        try {
            return PasswordlessQueries.getUserById(this, userId);
        } catch (SQLException e) {
            throw new StorageQueryException(e);
        }
    }

    @Override
    public io.supertokens.pluginInterface.passwordless.UserInfo getUserByEmail
            (TenantIdentifier tenantIdentifier,
             String email)
            throws StorageQueryException {
        // TODO..
        try {
            return PasswordlessQueries.getUserByEmail(this, email);
        } catch (SQLException e) {
            throw new StorageQueryException(e);
        }
    }

    @Override
    public io.supertokens.pluginInterface.passwordless.UserInfo getUserByPhoneNumber
            (TenantIdentifier tenantIdentifier,
             String phoneNumber)
            throws StorageQueryException {
        // TODO..
        try {
            return PasswordlessQueries.getUserByPhoneNumber(this, phoneNumber);
        } catch (SQLException e) {
            throw new StorageQueryException(e);
        }
    }


    @Override
    public void createDeviceWithCode(TenantIdentifier tenantIdentifier, @Nullable String
            email, @Nullable String phoneNumber, String linkCodeSalt, PasswordlessCode code)
            throws StorageQueryException, DuplicateDeviceIdHashException,
            DuplicateCodeIdException,

            DuplicateLinkCodeHashException {
        // TODO..
        if (email == null && phoneNumber == null) {
            throw new IllegalArgumentException("Both email and phoneNumber can't be null");
        }
        try {
            PasswordlessQueries.createDeviceWithCode(this, email, phoneNumber, linkCodeSalt,
                    code);
        } catch (StorageTransactionLogicException e) {
            String message = e.actualException.getMessage();
            if (message.equals(
                    "[SQLITE_CONSTRAINT]  Abort due to constraint violation (UNIQUE " +
                            "constraint failed: "
                            + Config.getConfig(this).getPasswordlessDevicesTable() +
                            ".device_id_hash)")) {
                throw new DuplicateDeviceIdHashException();
            }
            if (message.equals(
                    "[SQLITE_CONSTRAINT]  Abort due to constraint violation (UNIQUE " +
                            "constraint failed: "
                            + Config.getConfig(this).getPasswordlessCodesTable() +
                            ".code_id)")) {
                throw new DuplicateCodeIdException();
            }

            if (message.equals(
                    "[SQLITE_CONSTRAINT]  Abort due to constraint violation (UNIQUE " +
                            "constraint failed: "
                            + Config.getConfig(this).getPasswordlessCodesTable() +
                            ".link_code_hash)")) {
                throw new DuplicateLinkCodeHashException();
            }

            throw new StorageQueryException(e);
        }
    }

    @Override
    public PasswordlessDevice getDevice_Transaction(TenantIdentifier
                                                            tenantIdentifier, TransactionConnection con,
                                                    String deviceIdHash)
            throws StorageQueryException {
        // TODO..
        Connection sqlCon = (Connection) con.getConnection();
        try {
            return PasswordlessQueries.getDevice_Transaction(this, sqlCon, deviceIdHash);
        } catch (SQLException e) {
            throw new StorageQueryException(e);
        }
    }

    @Override
    public void incrementDeviceFailedAttemptCount_Transaction(TenantIdentifier
                                                                      tenantIdentifier,
                                                              TransactionConnection con, String deviceIdHash)
            throws StorageQueryException {
        // TODO..
        Connection sqlCon = (Connection) con.getConnection();
        try {
            PasswordlessQueries.incrementDeviceFailedAttemptCount_Transaction(this, sqlCon,
                    deviceIdHash);
        } catch (SQLException e) {
            throw new StorageQueryException(e);
        }

    }

    @Override
    public PasswordlessCode[] getCodesOfDevice_Transaction(TenantIdentifier
                                                                   tenantIdentifier, TransactionConnection con,
                                                           String deviceIdHash)
            throws StorageQueryException {
        // TODO..
        Connection sqlCon = (Connection) con.getConnection();
        try {
            return PasswordlessQueries.getCodesOfDevice_Transaction(this, sqlCon,
                    deviceIdHash);
        } catch (SQLException e) {
            throw new StorageQueryException(e);
        }
    }

    @Override
    public void deleteDevice_Transaction(TenantIdentifier
                                                 tenantIdentifier, TransactionConnection con,
                                         String deviceIdHash) throws StorageQueryException {
        // TODO..
        Connection sqlCon = (Connection) con.getConnection();
        try {
            PasswordlessQueries.deleteDevice_Transaction(this, sqlCon, deviceIdHash);
        } catch (SQLException e) {
            throw new StorageQueryException(e);
        }

    }

    @Override
    public void deleteDevicesByPhoneNumber_Transaction(TenantIdentifier
                                                               tenantIdentifier, TransactionConnection con,
                                                       @Nonnull String phoneNumber)
            throws StorageQueryException {
        // TODO..
        Connection sqlCon = (Connection) con.getConnection();
        try {
            PasswordlessQueries.deleteDevicesByPhoneNumber_Transaction(this, sqlCon,
                    phoneNumber);
        } catch (SQLException e) {
            throw new StorageQueryException(e);
        }
    }

    @Override
    public void deleteDevicesByEmail_Transaction(TenantIdentifier
                                                         tenantIdentifier, TransactionConnection con,
                                                 @Nonnull String email)
            throws StorageQueryException {
        // TODO..
        Connection sqlCon = (Connection) con.getConnection();
        try {
            PasswordlessQueries.deleteDevicesByEmail_Transaction(this, sqlCon, email);
        } catch (SQLException e) {
            throw new StorageQueryException(e);
        }
    }

    @Override
    public void deleteDevicesByPhoneNumber_Transaction(AppIdentifier
                                                               appIdentifier, TransactionConnection con,
                                                       String phoneNumber, String userId) throws StorageQueryException {
        // TODO..
        Connection sqlCon = (Connection) con.getConnection();
        try {
            PasswordlessQueries.deleteDevicesByPhoneNumber_Transaction(this, sqlCon,
                    phoneNumber);
        } catch (SQLException e) {
            throw new StorageQueryException(e);
        }
    }

    @Override
    public void deleteDevicesByEmail_Transaction(AppIdentifier
                                                         appIdentifier, TransactionConnection con, String email,
                                                 String userId) throws StorageQueryException {
        // TODO..
        Connection sqlCon = (Connection) con.getConnection();
        try {
            PasswordlessQueries.deleteDevicesByEmail_Transaction(this, sqlCon, email);
        } catch (SQLException e) {
            throw new StorageQueryException(e);
        }
    }

    @Override
    public void createCode(TenantIdentifier tenantIdentifier, PasswordlessCode code)
            throws StorageQueryException, UnknownDeviceIdHash,
            DuplicateCodeIdException, DuplicateLinkCodeHashException {
        // TODO..
        try {
            PasswordlessQueries.createCode(this, code);
        } catch (StorageTransactionLogicException e) {
            if (e.actualException instanceof UnknownDeviceIdHash) {
                throw (UnknownDeviceIdHash) e.actualException;
            }
            String message = e.actualException.getMessage();
            if (message.equals(
                    "[SQLITE_CONSTRAINT]  Abort due to constraint violation (UNIQUE " +
                            "constraint failed: "
                            + Config.getConfig(this).getPasswordlessCodesTable() +
                            ".code_id)")) {
                throw new DuplicateCodeIdException();
            }

            if (message.equals(
                    "[SQLITE_CONSTRAINT]  Abort due to constraint violation (UNIQUE " +
                            "constraint failed: "
                            + Config.getConfig(this).getPasswordlessCodesTable() +
                            ".link_code_hash)")) {
                throw new DuplicateLinkCodeHashException();
            }
            throw new StorageQueryException(e.actualException);
        }
    }

    @Override
    public PasswordlessCode getCodeByLinkCodeHash_Transaction(TenantIdentifier
                                                                      tenantIdentifier,
                                                              TransactionConnection con, String linkCodeHash)
            throws StorageQueryException {
        // TODO..
        Connection sqlCon = (Connection) con.getConnection();
        try {
            return PasswordlessQueries.getCodeByLinkCodeHash_Transaction(this, sqlCon,
                    linkCodeHash);
        } catch (SQLException e) {
            throw new StorageQueryException(e);
        }
    }

    @Override
    public void deleteCode_Transaction(TenantIdentifier
                                               tenantIdentifier, TransactionConnection con,
                                       String deviceIdHash) throws StorageQueryException {
        // TODO..
        Connection sqlCon = (Connection) con.getConnection();
        try {
            PasswordlessQueries.deleteCode_Transaction(this, sqlCon, deviceIdHash);
        } catch (SQLException e) {
            throw new StorageQueryException(e);
        }
    }

    @Override
    public io.supertokens.pluginInterface.passwordless.UserInfo createUser(TenantIdentifier
                                   tenantIdentifier, String id, @Nullable String email, @Nullable String phoneNumber, long timeJoined)
            throws StorageQueryException,
            DuplicateEmailException, DuplicatePhoneNumberException, DuplicateUserIdException {
        if (email == null && phoneNumber == null) {
            throw new IllegalArgumentException("Both email and phoneNumber cannot be null");
        }

        try {
            // TODO..
            return PasswordlessQueries.createUser(this, id, email, phoneNumber, timeJoined);
        } catch (StorageTransactionLogicException e) {
            String message = e.actualException.getMessage();
            if (message
                    .equals("[SQLITE_CONSTRAINT]  Abort due to constraint violation " +
                            "(UNIQUE constraint failed: "
                            + Config.getConfig(this).getPasswordlessUsersTable() +
                            ".user_id)")
                    || message
                    .equals("[SQLITE_CONSTRAINT]  Abort due to constraint violation " +
                            "(UNIQUE constraint failed: "
                            + Config.getConfig(this).getUsersTable() + ".user_id)")) {
                throw new DuplicateUserIdException();
            }

            if (message.equals(
                    "[SQLITE_CONSTRAINT]  Abort due to constraint violation (UNIQUE " +
                            "constraint failed: "
                            + Config.getConfig(this).getPasswordlessUsersTable() +
                            ".email)")) {
                throw new DuplicateEmailException();
            }

            if (message.equals(
                    "[SQLITE_CONSTRAINT]  Abort due to constraint violation (UNIQUE " +
                            "constraint failed: "
                            + Config.getConfig(this).getPasswordlessUsersTable() +
                            ".phone_number)")) {
                throw new DuplicatePhoneNumberException();
            }

            throw new StorageQueryException(e.actualException);
        }
    }

    @Override
    public void deletePasswordlessUser(AppIdentifier appIdentifier, String userId) throws
            StorageQueryException {
        try {
            // TODO..
            PasswordlessQueries.deleteUser(this, userId);
        } catch (StorageTransactionLogicException e) {
            throw new StorageQueryException(e.actualException);
        }
    }

    @Override
    public void updateUserEmail_Transaction(AppIdentifier
                                                    appIdentifier, TransactionConnection con, String userId,
                                            String email)
            throws StorageQueryException, UnknownUserIdException, DuplicateEmailException {
        // TODO..
        Connection sqlCon = (Connection) con.getConnection();
        try {
            PasswordlessQueries.updateUserEmail_Transaction(this, sqlCon, userId, email);
        } catch (SQLException e) {
            if (e.getMessage()
                    .equals("[SQLITE_CONSTRAINT]  Abort due to constraint violation " +
                            "(UNIQUE constraint failed: "
                            + Config.getConfig(this).getPasswordlessUsersTable() +
                            ".email)")) {
                throw new DuplicateEmailException();
            }

            throw new StorageQueryException(e);
        }
    }

    @Override
    public void updateUserPhoneNumber_Transaction(AppIdentifier
                                                          appIdentifier, TransactionConnection con, String userId,
                                                  String phoneNumber)
            throws StorageQueryException, UnknownUserIdException, DuplicatePhoneNumberException {
        // TODO..
        Connection sqlCon = (Connection) con.getConnection();
        try {
            PasswordlessQueries.updateUserPhoneNumber_Transaction(this, sqlCon, userId,
                    phoneNumber);
        } catch (SQLException e) {
            if (e.getMessage()
                    .equals("[SQLITE_CONSTRAINT]  Abort due to constraint violation " +
                            "(UNIQUE constraint failed: "
                            + Config.getConfig(this).getPasswordlessUsersTable() +
                            ".phone_number)")) {
                throw new DuplicatePhoneNumberException();
            }

            throw new StorageQueryException(e);
        }
    }

    @Override
    public JsonObject getUserMetadata(AppIdentifier appIdentifier, String userId) throws
            StorageQueryException {
        try {
            // TODO..
            return UserMetadataQueries.getUserMetadata(this, userId);
        } catch (SQLException e) {
            throw new StorageQueryException(e);
        }
    }

    @Override
    public JsonObject getUserMetadata_Transaction(AppIdentifier
                                                          appIdentifier, TransactionConnection con, String userId)
            throws StorageQueryException {
        Connection sqlCon = (Connection) con.getConnection();
        try {
            // TODO..
            return UserMetadataQueries.getUserMetadata_Transaction(this, sqlCon, userId);
        } catch (SQLException e) {
            throw new StorageQueryException(e);
        }
    }

    @Override
    public int setUserMetadata_Transaction(AppIdentifier
                                                   appIdentifier, TransactionConnection con, String userId,
                                           JsonObject metadata)
            throws StorageQueryException {
        Connection sqlCon = (Connection) con.getConnection();
        try {
            // TODO..
            return UserMetadataQueries.setUserMetadata_Transaction(this, sqlCon, userId,
                    metadata);
        } catch (SQLException e) {
            throw new StorageQueryException(e);
        }
    }

    @Override
    public int deleteUserMetadata(AppIdentifier appIdentifier, String userId) throws
            StorageQueryException {
        try {
            // TODO..
            return UserMetadataQueries.deleteUserMetadata(this, userId);
        } catch (SQLException e) {
            throw new StorageQueryException(e);
        }
    }

    @Override
    public void addRoleToUser(TenantIdentifier tenantIdentifier, String userId, String role)
            throws StorageQueryException, UnknownRoleException, DuplicateUserRoleMappingException {
        // TODO..
        try {
            UserRoleQueries.addRoleToUser(this, userId, role);
        } catch (SQLException e) {
            if (e.getMessage()
                    .equals("[SQLITE_CONSTRAINT]  Abort due to constraint violation " +
                            "(UNIQUE constraint failed: "
                            + Config.getConfig(this).getUserRolesTable() + ".user_id, "
                            + Config.getConfig(this).getUserRolesTable() + ".role" + ")")) {
                throw new DuplicateUserRoleMappingException();
            } else if (e.getMessage()
                    .equals("[SQLITE_CONSTRAINT]  Abort due to constraint violation " +
                            "(FOREIGN KEY constraint failed)")) {
                throw new UnknownRoleException();
            }

            throw new StorageQueryException(e);
        }
    }

    @Override
    public String[] getRolesForUser(TenantIdentifier tenantIdentifier, String userId) throws
            StorageQueryException {
        try {
            // TODO..
            return UserRoleQueries.getRolesForUser(this, userId);
        } catch (SQLException e) {
            throw new StorageQueryException(e);
        }
    }

    private String[] getRolesForUser(AppIdentifier appIdentifier, String userId) throws
            StorageQueryException {
        try {
            // TODO..
            return UserRoleQueries.getRolesForUser(this, userId);
        } catch (SQLException e) {
            throw new StorageQueryException(e);
        }
    }

    @Override
    public String[] getUsersForRole(TenantIdentifier tenantIdentifier, String role) throws
            StorageQueryException {
        try {
            // TODO..
            return UserRoleQueries.getUsersForRole(this, role);
        } catch (SQLException e) {
            throw new StorageQueryException(e);
        }

    }

    @Override
    public String[] getPermissionsForRole(AppIdentifier appIdentifier, String role) throws
            StorageQueryException {
        try {
            // TODO..
            return UserRoleQueries.getPermissionsForRole(this, role);
        } catch (SQLException e) {
            throw new StorageQueryException(e);
        }
    }

    @Override
    public String[] getRolesThatHavePermission(AppIdentifier appIdentifier, String
            permission)
            throws StorageQueryException {
        try {
            // TODO..
            return UserRoleQueries.getRolesThatHavePermission(this, permission);
        } catch (SQLException e) {
            throw new StorageQueryException(e);
        }
    }

    @Override
    public boolean deleteRole(AppIdentifier appIdentifier, String role) throws
            StorageQueryException {
        try {
            // TODO..
            return UserRoleQueries.deleteRole(this, role);
        } catch (StorageTransactionLogicException e) {
            throw new StorageQueryException(e);
        }
    }

    @Override
    public String[] getRoles(AppIdentifier appIdentifier) throws StorageQueryException {
        try {
            // TODO..
            return UserRoleQueries.getRoles(this);
        } catch (SQLException e) {
            throw new StorageQueryException(e);
        }
    }

    @Override
    public boolean doesRoleExist(AppIdentifier appIdentifier, String role) throws
            StorageQueryException {
        try {
            // TODO..
            return UserRoleQueries.doesRoleExist(this, role);
        } catch (SQLException e) {
            throw new StorageQueryException(e);
        }
    }

    @Override
    public int deleteAllRolesForUser(TenantIdentifier tenantIdentifier, String userId) throws
            StorageQueryException {
        try {
            // TODO..
            return UserRoleQueries.deleteAllRolesForUser(this, userId);
        } catch (SQLException e) {
            throw new StorageQueryException(e);
        }
    }

    @Override
    public void deleteAllRolesForUser(AppIdentifier appIdentifier, String userId) throws
            StorageQueryException {
        try {
            // TODO..
            UserRoleQueries.deleteAllRolesForUser(this, userId);
        } catch (SQLException e) {
            throw new StorageQueryException(e);
        }
    }

    @Override
    public boolean deleteRoleForUser_Transaction(TenantIdentifier
                                                         tenantIdentifier, TransactionConnection con,
                                                 String userId, String role)
            throws StorageQueryException {
        // TODO..
        Connection sqlCon = (Connection) con.getConnection();
        try {
            return UserRoleQueries.deleteRoleForUser_Transaction(this, sqlCon, userId,
                    role);
        } catch (SQLException e) {
            throw new StorageQueryException(e);
        }
    }

    @Override
    public boolean createNewRoleOrDoNothingIfExists_Transaction(AppIdentifier
                                                                        appIdentifier,
                                                                TransactionConnection con,
                                                                String role)
            throws StorageQueryException {
        // TODO..
        Connection sqlCon = (Connection) con.getConnection();
        try {
            return UserRoleQueries.createNewRoleOrDoNothingIfExists_Transaction(this,
                    sqlCon, role);
        } catch (SQLException e) {
            throw new StorageQueryException(e);
        }
    }

    @Override
    public void addPermissionToRoleOrDoNothingIfExists_Transaction(AppIdentifier
                                                                           appIdentifier,
                                                                   TransactionConnection con, String role,
                                                                   String permission)
            throws StorageQueryException,

            UnknownRoleException {
        Connection sqlCon = (Connection) con.getConnection();
        // TODO..
        try {
            UserRoleQueries.addPermissionToRoleOrDoNothingIfExists_Transaction(this, sqlCon,
                    role, permission);
        } catch (SQLException e) {
            if (e.getMessage()
                    .equals("[SQLITE_CONSTRAINT]  Abort due to constraint violation " +
                            "(FOREIGN KEY constraint failed)")) {
                throw new UnknownRoleException();
            }
            throw new StorageQueryException(e);
        }
    }

    @Override
    public boolean deletePermissionForRole_Transaction(AppIdentifier
                                                               appIdentifier, TransactionConnection con,
                                                       String role, String permission)
            throws StorageQueryException {
        // TODO..
        Connection sqlCon = (Connection) con.getConnection();
        try {
            return UserRoleQueries.deletePermissionForRole_Transaction(this, sqlCon, role,
                    permission);
        } catch (SQLException e) {
            throw new StorageQueryException(e);
        }

    }

    @Override
    public int deleteAllPermissionsForRole_Transaction(AppIdentifier
                                                               appIdentifier, TransactionConnection con,
                                                       String role)
            throws StorageQueryException {
        // TODO..
        Connection sqlCon = (Connection) con.getConnection();
        try {
            return UserRoleQueries.deleteAllPermissionsForRole_Transaction(this, sqlCon,
                    role);
        } catch (SQLException e) {
            throw new StorageQueryException(e);
        }
    }

    @Override
    public boolean doesRoleExist_Transaction(AppIdentifier
                                                     appIdentifier, TransactionConnection con, String role)
            throws StorageQueryException {
        // TODO..
        Connection sqlCon = (Connection) con.getConnection();
        try {
            return UserRoleQueries.doesRoleExist_transaction(this, sqlCon, role);
        } catch (SQLException e) {
            throw new StorageQueryException(e);
        }
    }

    @Override
    public void createUserIdMapping(AppIdentifier appIdentifier, String
            superTokensUserId, String externalUserId,
                                    @Nullable String externalUserIdInfo)
            throws StorageQueryException, UnknownSuperTokensUserIdException,

            UserIdMappingAlreadyExistsException {
        try {
            UserIdMappingQueries.createUserIdMapping(this, superTokensUserId,
                    externalUserId, externalUserIdInfo);
        } catch (SQLException e) {
            if (e.getMessage()
                    .equals("[SQLITE_CONSTRAINT]  Abort due to constraint violation " +
                            "(UNIQUE constraint failed: "
                            + Config.getConfig(this).getUserIdMappingTable() +
                            ".supertokens_user_id, "
                            + Config.getConfig(this).getUserIdMappingTable() +
                            ".external_user_id" + ")")) {
                throw new UserIdMappingAlreadyExistsException(true, true);
            }

            if (e.getMessage()
                    .equals("[SQLITE_CONSTRAINT]  Abort due to constraint violation " +
                            "(UNIQUE constraint failed: "
                            + Config.getConfig(this).getUserIdMappingTable() +
                            ".supertokens_user_id" + ")")) {
                throw new UserIdMappingAlreadyExistsException(true, false);
            }

            if (e.getMessage()
                    .equals("[SQLITE_CONSTRAINT]  Abort due to constraint violation " +
                            "(UNIQUE constraint failed: "
                            + Config.getConfig(this).getUserIdMappingTable() +
                            ".external_user_id" + ")")) {
                throw new UserIdMappingAlreadyExistsException(false, true);
            }
            if (e.getMessage()
                    .equals("[SQLITE_CONSTRAINT]  Abort due to constraint violation " +
                            "(FOREIGN KEY constraint failed)")) {
                throw new UnknownSuperTokensUserIdException();
            }
            throw new StorageQueryException(e);
        }
    }

    @Override
    public boolean deleteUserIdMapping(AppIdentifier appIdentifier, String userId,
                                       boolean isSuperTokensUserId)
            throws StorageQueryException {
        // TODO..
        try {
            if (isSuperTokensUserId) {
                return UserIdMappingQueries.deleteUserIdMappingWithSuperTokensUserId(
                        this, userId);
            } else {
                return UserIdMappingQueries.deleteUserIdMappingWithExternalUserId(this,
                        userId);
            }
        } catch (SQLException e) {
            throw new StorageQueryException(e);
        }
    }

    @Override
    public UserIdMapping getUserIdMapping(AppIdentifier appIdentifier, String userId,
                                          boolean isSuperTokensUserId)
            throws StorageQueryException {
        // TODO..
        try {
            if (isSuperTokensUserId) {
                return UserIdMappingQueries.getUserIdMappingWithSuperTokensUserId(this,
                        userId);
            } else {
                return UserIdMappingQueries.getUserIdMappingWithExternalUserId(this,
                        userId);
            }

        } catch (SQLException e) {

            throw new StorageQueryException(e);
        }
    }

    @Override
    public UserIdMapping[] getUserIdMapping(AppIdentifier appIdentifier, String userId)
            throws StorageQueryException {
        // TODO..
        try {
            return UserIdMappingQueries.getUserIdMappingWithEitherSuperTokensUserIdOrExternalUserId(
                    this, userId);
        } catch (SQLException e) {
            throw new StorageQueryException(e);
        }
    }

    @Override
    public boolean updateOrDeleteExternalUserIdInfo(AppIdentifier appIdentifier, String
            userId, boolean isSuperTokensUserId, @Nullable String externalUserIdInfo) throws
            StorageQueryException {
        // TODO..
        try {
            if (isSuperTokensUserId) {
                return UserIdMappingQueries.updateOrDeleteExternalUserIdInfoWithSuperTokensUserId(
                        this, userId,
                        externalUserIdInfo);
            } else {
                return UserIdMappingQueries.updateOrDeleteExternalUserIdInfoWithExternalUserId(
                        this, userId,
                        externalUserIdInfo);
            }
        } catch (SQLException e) {
            throw new StorageQueryException(e);
        }

    }

    @Override
    public HashMap<String, String> getUserIdMappingForSuperTokensIds
            (ArrayList<String> userIds)
            throws StorageQueryException {
        // TODO..
        try {
            return UserIdMappingQueries.getUserIdMappingWithUserIds(this, userIds);
        } catch (SQLException e) {
            throw new StorageQueryException(e);
        }
    }

    @Override
    public boolean isUserIdBeingUsedInNonAuthRecipe(AppIdentifier
                                                            appIdentifier, String className, String userId)
            throws StorageQueryException {
        // TODO..
        // check if the input userId is being used in nonAuthRecipes.
        if (className.equals(SessionStorage.class.getName())) {
            String[] sessionHandlesForUser = getAllNonExpiredSessionHandlesForUser(
                    appIdentifier, userId);
            return sessionHandlesForUser.length > 0;
        } else if (className.equals(UserRolesStorage.class.getName())) {
            String[] roles = getRolesForUser(appIdentifier, userId);
            return roles.length > 0;
        } else if (className.equals(UserMetadataStorage.class.getName())) {
            JsonObject userMetadata = getUserMetadata(appIdentifier, userId);
            return userMetadata != null;
        } else if (className.equals(EmailVerificationStorage.class.getName())) {
            try {
                return EmailVerificationQueries.isUserIdBeingUsedForEmailVerification(
                        this, userId);
            } catch (SQLException e) {
                throw new StorageQueryException(e);
            }
        } else if (className.equals(JWTRecipeStorage.class.getName())) {
            return false;
        } else if (className.equals(TOTPStorage.class.getName())) {
<<<<<<< HEAD
            try {
                TOTPDevice[] devices = TOTPQueries.getDevices(this, userId);
                return devices.length > 0;
            } catch (SQLException e) {
=======
            try{
                TOTPDevice[] devices = TOTPQueries.getDevices(this, userId);
                return devices.length > 0;
            }
            catch (SQLException e){
>>>>>>> ff04fd72
                throw new StorageQueryException(e);
            }
        } else {
            throw new IllegalStateException("ClassName: " + className +
                    " is not part of NonAuthRecipeStorage");
        }
    }

    @TestOnly
    @Override
    public void addInfoToNonAuthRecipesBasedOnUserId(TenantIdentifier tenantIdentifier, String className, String
            userId) throws StorageQueryException {
        // TODO...
        // add entries to nonAuthRecipe tables with input userId
        if (className.equals(SessionStorage.class.getName())) {
            try {
                Session.createNewSession(this.main, userId, new JsonObject(),
                        new JsonObject());
            } catch (Exception e) {
                throw new StorageQueryException(e);
            }
        } else if (className.equals(UserRolesStorage.class.getName())) {
            try {
                String role = "testRole";
                UserRoles.createNewRoleOrModifyItsPermissions(this.main, role,
                        null);
                UserRoles.addRoleToUser(this.main, userId, role);
            } catch (StorageTransactionLogicException e) {
                throw new StorageQueryException(e.actualException);
            } catch (UnknownRoleException e) {
                throw new StorageQueryException(e);
            } catch (TenantOrAppNotFoundException e) {
                throw new IllegalStateException(e);
            }
        } else if (className.equals(EmailVerificationStorage.class.getName())) {
            try {
                EmailVerification.generateEmailVerificationToken(this.main, userId,
                        "test123@example.com");
            } catch (InvalidKeySpecException | NoSuchAlgorithmException e) {
                throw new StorageQueryException(e);
            } catch (EmailAlreadyVerifiedException e) {
                /* do nothing cause the userId already exists in the table */
            }
        } else if (className.equals(UserMetadataStorage.class.getName())) {
            JsonObject data = new JsonObject();
            data.addProperty("test", "testData");
            try {
                UserMetadata.updateUserMetadata(this.main, userId, data);
            } catch (StorageTransactionLogicException e) {
                throw new StorageQueryException(e);
            }
        } else if (className.equals(TOTPStorage.class.getName())) {
            try {
                TOTPDevice device = new TOTPDevice(userId, "testDevice", "secret", 0, 30, false);
                TOTPQueries.createDevice(this, device);
            }
            catch (StorageTransactionLogicException e) {
                throw new StorageQueryException(e.actualException);
            }
        }
        else if (className.equals(JWTRecipeStorage.class.getName())) {
            /* Since JWT recipe tables do not store userId we do not add any data to them */
        } else if (className.equals(TOTPStorage.class.getName())) {
            try {
                TOTPDevice device = new TOTPDevice(userId, "testDevice", "secret", 0,
                        30, false);
                TOTPQueries.createDevice(this, device);
            } catch (StorageTransactionLogicException e) {
                throw new StorageQueryException(e.actualException);
            }
        } else {
            throw new IllegalStateException("ClassName: " + className +
                    " is not part of NonAuthRecipeStorage");
        }
    }

    @Override
    public void createNewDashboardUser(AppIdentifier appIdentifier, DashboardUser
            userInfo)
            throws StorageQueryException, io.supertokens.pluginInterface.dashboard.exceptions.DuplicateUserIdException,
            io.supertokens.pluginInterface.dashboard.exceptions.DuplicateEmailException {
        // TODO:..
        try {
            DashboardQueries.createDashboardUser(this, userInfo.userId,
                    userInfo.email, userInfo.passwordHash,
                    userInfo.timeJoined);
        } catch (SQLException e) {
            if (e.getMessage()
                    .equals("[SQLITE_CONSTRAINT]  Abort due to constraint " +
                            "violation (UNIQUE constraint failed: "
                            + Config.getConfig(this).getDashboardUsersTable() +
                            ".email)")) {
                throw new io.supertokens.pluginInterface.dashboard.exceptions.DuplicateEmailException();
            }
            if (e.getMessage()
                    .equals("[SQLITE_CONSTRAINT]  Abort due to constraint " +
                            "violation (UNIQUE constraint failed: "
                            + Config.getConfig(this).getDashboardUsersTable() +
                            ".user_id)")) {
                throw new io.supertokens.pluginInterface.dashboard.exceptions.DuplicateUserIdException();
            }
            throw new StorageQueryException(e);
        }

    }

    @Override
    public DashboardUser[] getAllDashboardUsers(AppIdentifier appIdentifier) throws
            StorageQueryException {
        try {
            // TODO..
            return DashboardQueries.getAllDashBoardUsers(this);
        } catch (SQLException e) {
            throw new StorageQueryException(e);
        }

    }

    @Override
    public boolean deleteDashboardUserWithUserId(AppIdentifier appIdentifier, String
            userId) throws
            StorageQueryException {
        // TODO..
        try {
            return DashboardQueries.deleteDashboardUserWithUserId(this, userId);
        } catch (StorageTransactionLogicException e) {
            throw new StorageQueryException(e);
        }
    }

<<<<<<< HEAD
    @Override
    public DashboardUser getDashboardUserByEmail(AppIdentifier appIdentifier, String
            email) throws
            StorageQueryException {
        // TODO..
=======
    public DashboardUser getDashboardUserByEmail(String email) throws StorageQueryException {
>>>>>>> ff04fd72
        try {
            return DashboardQueries.getDashboardUserByEmail(this, email);
        } catch (SQLException e) {
            throw new StorageQueryException(e);
        }
    }

<<<<<<< HEAD
    @Override
    public void updateDashboardUsersEmailWithUserId_Transaction
            (AppIdentifier appIdentifier, TransactionConnection con, String userId,
             String newEmail)
=======
    public void updateDashboardUsersEmailWithUserId_Transaction(TransactionConnection con, String userId,
                                                                String newEmail)
>>>>>>> ff04fd72
            throws StorageQueryException, io.supertokens.pluginInterface.dashboard.exceptions.DuplicateEmailException,
            UserIdNotFoundException {
        // TODO..
        Connection sqlCon = (Connection) con.getConnection();
        try {
            if (!DashboardQueries.updateDashboardUsersEmailWithUserId_Transaction(
                    this, sqlCon, userId, newEmail)) {
                throw new UserIdNotFoundException();
            }
        } catch (SQLException e) {
            if (e.getMessage()
                    .equals("[SQLITE_CONSTRAINT]  Abort due to constraint " +
                            "violation (UNIQUE constraint failed: "
                            + Config.getConfig(this).getDashboardUsersTable() +
                            ".email)")) {
                throw new io.supertokens.pluginInterface.dashboard.exceptions.DuplicateEmailException();
            }
        }
    }

<<<<<<< HEAD
    @Override
    public void updateDashboardUsersPasswordWithUserId_Transaction
            (AppIdentifier appIdentifier, TransactionConnection con, String userId,
             String newPassword)
            throws StorageQueryException,

            UserIdNotFoundException {
        // TODO..
=======
    public void updateDashboardUsersPasswordWithUserId_Transaction(TransactionConnection con, String userId,
                                                                   String newPassword)
            throws StorageQueryException, UserIdNotFoundException {
>>>>>>> ff04fd72
        Connection sqlCon = (Connection) con.getConnection();
        try {
            if (!DashboardQueries.updateDashboardUsersPasswordWithUserId_Transaction(
                    this, sqlCon, userId,
                    newPassword)) {
                throw new UserIdNotFoundException();
            }
        } catch (SQLException e) {
            throw new StorageQueryException(e);
        }
    }

<<<<<<< HEAD

    @Override
    public DashboardSessionInfo[] getAllSessionsForUserId(AppIdentifier
                                                                  appIdentifier, String userId) throws
            StorageQueryException {
        // TODO..
=======
    public DashboardSessionInfo[] getAllSessionsForUserId(String userId) throws StorageQueryException {
>>>>>>> ff04fd72
        try {
            return DashboardQueries.getAllSessionsForUserId(this, userId);
        } catch (SQLException e) {
            throw new StorageQueryException(e);
        }
    }

    @Override
    public boolean revokeSessionWithSessionId(AppIdentifier appIdentifier, String sessionId) throws
            StorageQueryException {
        // TODO..
        try {
            return DashboardQueries.deleteDashboardUserSessionWithSessionId(
                    this, sessionId);
        } catch (SQLException e) {
            throw new StorageQueryException(e);
        }
    }

    @Override
    public DashboardSessionInfo getSessionInfoWithSessionId(AppIdentifier appIdentifier, String sessionId) throws
            StorageQueryException {
        // TODO..
        try {
            return DashboardQueries.getSessionInfoWithSessionId(this,
                    sessionId);
        } catch (SQLException e) {
            throw new StorageQueryException(e);
        }
    }

    @Override
    public void createNewDashboardUserSession(AppIdentifier
                                                      appIdentifier, String userId, String sessionId,
                                              long timeCreated, long expiry)
            throws StorageQueryException, UserIdNotFoundException {
        // TODO..
        try {
            DashboardQueries.createDashboardSession(this, userId, sessionId,
                    timeCreated, expiry);
        } catch (SQLException e) {
            if (e.getMessage()
                    .equals("[SQLITE_CONSTRAINT]  Abort due to constraint " +
                            "violation (FOREIGN KEY constraint failed)")) {
                throw new UserIdNotFoundException();
            }
            throw new StorageQueryException(e);
        }
    }

    @Override
    public void revokeExpiredSessions() throws StorageQueryException {
        try {
            DashboardQueries.deleteExpiredSessions(this);
        } catch (SQLException e) {
            throw new StorageQueryException(e);
        }
    }

<<<<<<< HEAD
    @Override
    public DashboardUser getDashboardUserByUserId(AppIdentifier
                                                          appIdentifier, String userId) throws
            StorageQueryException {
        // TODO..
=======
    public DashboardUser getDashboardUserByUserId(String userId) throws StorageQueryException {
>>>>>>> ff04fd72
        try {
            return DashboardQueries.getDashboardUserByUserId(this, userId);
        } catch (SQLException e) {
            throw new StorageQueryException(e);
        }
    }

<<<<<<< HEAD
    @Override
    public void modifyConfigToAddANewUserPoolForTesting(JsonObject config,
                                                        int poolNumber) {
        // do nothing cause we have only one in mem db.
    }

    @Override
    public String[] getProtectedConfigsFromSuperTokensSaaSUsers() {
        return new String[0];
    }

    @Override
    public void createTenant(TenantConfig config) throws
            DuplicateTenantException {
        // TODO:
    }

    @Override
    public void addTenantIdInTargetStorage(TenantIdentifier tenantIdentifier) throws
            DuplicateTenantException {
        // TODO:
    }

    @Override
    public void deleteTenantIdInTargetStorage(TenantIdentifier tenantIdentifier) throws
            TenantOrAppNotFoundException {
        // TODO:
    }

    @Override
    public void overwriteTenantConfig(TenantConfig config) throws
            TenantOrAppNotFoundException {
        // TODO:
    }

    @Override
    public boolean deleteTenantInfoInBaseStorage(TenantIdentifier tenantIdentifier) throws
            StorageQueryException {
        // TODO:
        return false;
    }

    @Override
    public boolean deleteAppInfoInBaseStorage(AppIdentifier appIdentifier) throws
            StorageQueryException {
        // TODO:
        return false;
    }

    @Override
    public boolean deleteConnectionUriDomainInfoInBaseStorage(String connectionUriDomain) throws
            StorageQueryException {
        // TODO:
        return false;
    }

    @Override
    public TenantConfig[] getAllTenants() {
        // TODO:
        return new TenantConfig[]{
                new TenantConfig(
                        new TenantIdentifier(null, null, null),
                        new EmailPasswordConfig(true),
                        new ThirdPartyConfig(true, null),
                        new PasswordlessConfig(true),
                        new JsonObject()
                )
        };
    }

    @Override
    public boolean addUserIdToTenant(TenantIdentifier tenantIdentifier, String
            userId)
            throws TenantOrAppNotFoundException, UnknownUserIdException {
        // TODO:
        return true;
    }

    @Override
    public boolean removeUserIdFromTenant(TenantIdentifier tenantIdentifier, String userId) {
        // TODO:
        return true;
    }

    // TOTP recipe:
    @Override
    public void createDevice(AppIdentifier appIdentifier, TOTPDevice device) throws
            StorageQueryException, DeviceAlreadyExistsException {
        try {
            // TODO..
            TOTPQueries.createDevice(this, device);
        } catch (StorageTransactionLogicException e) {
            String message = e.actualException.getMessage();
            if (message.equals(
                    "[SQLITE_CONSTRAINT]  Abort due to constraint " +
                            "violation (UNIQUE constraint failed: "
                            + Config.getConfig(this)
                            .getTotpUserDevicesTable() + ".user_id, "
                            + Config.getConfig(this)
                            .getTotpUserDevicesTable() +
                            ".device_name" + ")")) {
=======
    // TOTP recipe:

    @Override
    public void createDevice(TOTPDevice device) throws StorageQueryException, DeviceAlreadyExistsException {
        try {
            TOTPQueries.createDevice(this, device);
        } catch (StorageTransactionLogicException e) {
            String message = e.actualException.getMessage();
            if (message.equals("[SQLITE_CONSTRAINT]  Abort due to constraint violation (UNIQUE constraint failed: "
                    + Config.getConfig(this).getTotpUserDevicesTable() + ".user_id, "
                    + Config.getConfig(this).getTotpUserDevicesTable() + ".device_name" + ")")) {
>>>>>>> ff04fd72
                throw new DeviceAlreadyExistsException();
            }

            throw new StorageQueryException(e.actualException);
        }
    }

    @Override
<<<<<<< HEAD
    public void markDeviceAsVerified(AppIdentifier appIdentifier, String userId, String deviceName)
            throws StorageQueryException, UnknownDeviceException {
        try {
            // TODO..
            int matchedCount = TOTPQueries.markDeviceAsVerified(this,
                    userId, deviceName);
=======
    public void markDeviceAsVerified(String userId, String deviceName)
            throws StorageQueryException, UnknownDeviceException {
        try {
            int matchedCount = TOTPQueries.markDeviceAsVerified(this, userId, deviceName);
>>>>>>> ff04fd72
            if (matchedCount == 0) {
                // Note matchedCount != updatedCount
                throw new UnknownDeviceException();
            }
            return; // Device was marked as verified
        } catch (SQLException e) {
            throw new StorageQueryException(e);
        }
    }

    @Override
<<<<<<< HEAD
    public int deleteDevice_Transaction(TransactionConnection con, AppIdentifier appIdentifier, String userId,
                                        String deviceName)
            throws StorageQueryException {
        // TODO..
        Connection sqlCon = (Connection) con.getConnection();
        try {
            return TOTPQueries.deleteDevice_Transaction(this, sqlCon,
                    userId, deviceName);
=======
    public int deleteDevice_Transaction(TransactionConnection con, String userId, String deviceName)
            throws StorageQueryException {
        Connection sqlCon = (Connection) con.getConnection();
        try {
            return TOTPQueries.deleteDevice_Transaction(this, sqlCon, userId, deviceName);
>>>>>>> ff04fd72
        } catch (SQLException e) {
            throw new StorageQueryException(e);
        }
    }

    @Override
<<<<<<< HEAD
    public void removeUser_Transaction(TransactionConnection con, AppIdentifier appIdentifier, String userId)
            throws StorageQueryException {
        // TODO..
=======
    public void removeUser_Transaction(TransactionConnection con, String userId)
            throws StorageQueryException {
>>>>>>> ff04fd72
        Connection sqlCon = (Connection) con.getConnection();
        try {
            TOTPQueries.removeUser_Transaction(this, sqlCon, userId);
        } catch (SQLException e) {
            throw new StorageQueryException(e);
        }
    }

    @Override
<<<<<<< HEAD
    public boolean removeUser(TenantIdentifier tenantIdentifier, String userId)
            throws StorageQueryException {
        // TODO..
        return false; // FIXME
    }

    @Override
    public void updateDeviceName(AppIdentifier appIdentifier, String userId, String
            oldDeviceName, String newDeviceName)
            throws StorageQueryException, DeviceAlreadyExistsException,
            UnknownDeviceException {
        // TODO..
        try {
            int updatedCount = TOTPQueries.updateDeviceName(this,
                    userId, oldDeviceName, newDeviceName);
=======
    public void updateDeviceName(String userId, String oldDeviceName, String newDeviceName)
            throws StorageQueryException, DeviceAlreadyExistsException,
            UnknownDeviceException {
        try {
            int updatedCount = TOTPQueries.updateDeviceName(this, userId, oldDeviceName, newDeviceName);
>>>>>>> ff04fd72
            if (updatedCount == 0) {
                throw new UnknownDeviceException();
            }
        } catch (SQLException e) {
            if (e.getMessage().equals(
<<<<<<< HEAD
                    "[SQLITE_CONSTRAINT]  Abort due to constraint " +
                            "violation (UNIQUE constraint failed: "
                            + Config.getConfig(this)
                            .getTotpUserDevicesTable() + ".user_id, "
                            + Config.getConfig(this)
                            .getTotpUserDevicesTable() +
                            ".device_name" + ")")) {
=======
                    "[SQLITE_CONSTRAINT]  Abort due to constraint violation (UNIQUE constraint failed: "
                            + Config.getConfig(this).getTotpUserDevicesTable() + ".user_id, "
                            + Config.getConfig(this).getTotpUserDevicesTable() + ".device_name" + ")")) {
>>>>>>> ff04fd72
                throw new DeviceAlreadyExistsException();
            }
        }
    }

    @Override
<<<<<<< HEAD
    public TOTPDevice[] getDevices(AppIdentifier appIdentifier, String userId)
            throws StorageQueryException {
        // TODO..
=======
    public TOTPDevice[] getDevices(String userId)
            throws StorageQueryException {
>>>>>>> ff04fd72
        try {
            return TOTPQueries.getDevices(this, userId);
        } catch (SQLException e) {
            throw new StorageQueryException(e);
        }
    }

    @Override
<<<<<<< HEAD
    public TOTPDevice[] getDevices_Transaction(TransactionConnection
                                                       con, AppIdentifier appIdentifier, String userId)
            throws StorageQueryException {
        // TODO..
        Connection sqlCon = (Connection) con.getConnection();
        try {
            return TOTPQueries.getDevices_Transaction(this, sqlCon,
                    userId);
=======
    public TOTPDevice[] getDevices_Transaction(TransactionConnection con, String userId)
            throws StorageQueryException {
        Connection sqlCon = (Connection) con.getConnection();
        try {
            return TOTPQueries.getDevices_Transaction(this, sqlCon, userId);
>>>>>>> ff04fd72
        } catch (SQLException e) {
            throw new StorageQueryException(e);
        }
    }

    @Override
<<<<<<< HEAD
    public void insertUsedCode_Transaction(TransactionConnection con, TenantIdentifier tenantIdentifier,
                                           TOTPUsedCode usedCodeObj)
            throws StorageQueryException, TotpNotEnabledException, UsedCodeAlreadyExistsException {
        // TODO..
        Connection sqlCon = (Connection) con.getConnection();
        try {
            TOTPQueries.insertUsedCode_Transaction(this, sqlCon,
                    usedCodeObj);
=======
    public void insertUsedCode_Transaction(TransactionConnection con, TOTPUsedCode usedCodeObj)
            throws StorageQueryException, TotpNotEnabledException, UsedCodeAlreadyExistsException {
        Connection sqlCon = (Connection) con.getConnection();
        try {
            TOTPQueries.insertUsedCode_Transaction(this, sqlCon, usedCodeObj);
>>>>>>> ff04fd72
        } catch (SQLException e) {
            String message = e.getMessage();
            // No user/device exists for the given usedCodeObj.userId

            if (message
<<<<<<< HEAD
                    .equals("[SQLITE_CONSTRAINT]  Abort due to " +
                            "constraint violation (FOREIGN KEY " +
                            "constraint " +
                            "failed)")) {
                throw new TotpNotEnabledException();
            }
            // Failed due to primary key on (userId, created_time)
            if (message.equals(
                    "[SQLITE_CONSTRAINT]  Abort due to constraint " +
                            "violation (UNIQUE constraint failed: "
                            + Config.getConfig(this)
                            .getTotpUsedCodesTable() + ".user_id, "
                            + Config.getConfig(this)
                            .getTotpUsedCodesTable() +
                            ".created_time_ms" + ")")) {
=======
                    .equals("[SQLITE_CONSTRAINT]  Abort due to constraint violation (FOREIGN KEY constraint failed)")) {
                throw new TotpNotEnabledException();
            }
            // Failed due to primary key on (userId, created_time)
            if (message.equals("[SQLITE_CONSTRAINT]  Abort due to constraint violation (UNIQUE constraint failed: "
                    + Config.getConfig(this).getTotpUsedCodesTable() + ".user_id, "
                    + Config.getConfig(this).getTotpUsedCodesTable() + ".created_time_ms" + ")")) {
>>>>>>> ff04fd72
                throw new UsedCodeAlreadyExistsException();
            }

            throw new StorageQueryException(e);
        }
    }

    @Override
<<<<<<< HEAD
    public TOTPUsedCode[] getAllUsedCodesDescOrder_Transaction
            (TransactionConnection con, TenantIdentifier tenantIdentifier, String userId)
            throws StorageQueryException {
        // TODO..
        Connection sqlCon = (Connection) con.getConnection();
        try {
            return TOTPQueries.getAllUsedCodesDescOrder_Transaction(
                    this, sqlCon, userId);
=======
    public TOTPUsedCode[] getAllUsedCodesDescOrder_Transaction(TransactionConnection con, String userId)
            throws StorageQueryException {
        Connection sqlCon = (Connection) con.getConnection();
        try {
            return TOTPQueries.getAllUsedCodesDescOrder_Transaction(this, sqlCon, userId);
>>>>>>> ff04fd72
        } catch (SQLException e) {
            throw new StorageQueryException(e);
        }
    }

    @Override
<<<<<<< HEAD
    public int removeExpiredCodes(TenantIdentifier tenantIdentifier, long expiredBefore)
            throws StorageQueryException {
        try {
            // TODO..
=======
    public int removeExpiredCodes(long expiredBefore)
            throws StorageQueryException {
        try {
>>>>>>> ff04fd72
            return TOTPQueries.removeExpiredCodes(this, expiredBefore);
        } catch (SQLException e) {
            throw new StorageQueryException(e);
        }
    }
<<<<<<< HEAD

    @Override
    public Set<String> getValidFieldsInConfig() {
        return new HashSet<>(); // TODO
    }

    @Override
    public void setLogLevels(Set<LOG_LEVEL> logLevels) {
        // TODO
    }
=======
>>>>>>> ff04fd72
}<|MERGE_RESOLUTION|>--- conflicted
+++ resolved
@@ -24,15 +24,7 @@
 import io.supertokens.featureflag.exceptions.FeatureNotEnabledException;
 import io.supertokens.inmemorydb.config.Config;
 import io.supertokens.inmemorydb.queries.*;
-<<<<<<< HEAD
 import io.supertokens.pluginInterface.*;
-=======
-import io.supertokens.pluginInterface.ActiveUsersStorage;
-import io.supertokens.pluginInterface.KeyValueInfo;
-import io.supertokens.pluginInterface.LOG_LEVEL;
-import io.supertokens.pluginInterface.RECIPE_ID;
-import io.supertokens.pluginInterface.STORAGE_TYPE;
->>>>>>> ff04fd72
 import io.supertokens.pluginInterface.authRecipe.AuthRecipeUserInfo;
 import io.supertokens.pluginInterface.dashboard.DashboardSearchTags;
 import io.supertokens.pluginInterface.dashboard.DashboardSessionInfo;
@@ -71,7 +63,6 @@
 import io.supertokens.pluginInterface.sqlStorage.TransactionConnection;
 import io.supertokens.pluginInterface.thirdparty.exception.DuplicateThirdPartyUserException;
 import io.supertokens.pluginInterface.thirdparty.sqlStorage.ThirdPartySQLStorage;
-<<<<<<< HEAD
 import io.supertokens.pluginInterface.totp.TOTPDevice;
 import io.supertokens.pluginInterface.totp.TOTPStorage;
 import io.supertokens.pluginInterface.totp.TOTPUsedCode;
@@ -80,9 +71,6 @@
 import io.supertokens.pluginInterface.totp.exception.UnknownDeviceException;
 import io.supertokens.pluginInterface.totp.exception.UsedCodeAlreadyExistsException;
 import io.supertokens.pluginInterface.totp.sqlStorage.TOTPSQLStorage;
-=======
-import io.supertokens.pluginInterface.totp.TOTPStorage;
->>>>>>> ff04fd72
 import io.supertokens.pluginInterface.useridmapping.UserIdMapping;
 import io.supertokens.pluginInterface.useridmapping.UserIdMappingStorage;
 import io.supertokens.pluginInterface.totp.TOTPDevice;
@@ -119,11 +107,7 @@
 public class Start
         implements SessionSQLStorage, EmailPasswordSQLStorage, EmailVerificationSQLStorage, ThirdPartySQLStorage,
         JWTRecipeSQLStorage, PasswordlessSQLStorage, UserMetadataSQLStorage, UserRolesSQLStorage, UserIdMappingStorage,
-<<<<<<< HEAD
         MultitenancyStorage, TOTPSQLStorage, ActiveUsersStorage, DashboardSQLStorage {
-=======
-        DashboardSQLStorage, TOTPSQLStorage, ActiveUsersStorage {
->>>>>>> ff04fd72
 
     private static final Object appenderLock = new Object();
     private static final String APP_ID_KEY_NAME = "app_id";
@@ -368,14 +352,9 @@
 
 
     @Override
-<<<<<<< HEAD
     public void createNewSession(TenantIdentifier tenantIdentifier, String sessionHandle, String userId,
                                  String refreshTokenHash2, JsonObject userDataInDatabase, long expiry,
                                  JsonObject userDataInJWT,
-=======
-    public void createNewSession(String sessionHandle, String userId, String refreshTokenHash2,
-                                 JsonObject userDataInDatabase, long expiry, JsonObject userDataInJWT,
->>>>>>> ff04fd72
                                  long createdAtTime, boolean useStaticKey)
             throws StorageQueryException {
         // TODO..
@@ -538,7 +517,6 @@
     public AuthRecipeUserInfo[] getUsers(TenantIdentifier tenantIdentifier, @NotNull Integer limit,
                                          @NotNull String timeJoinedOrder,
                                          @Nullable RECIPE_ID[] includeRecipeIds, @Nullable String userId,
-<<<<<<< HEAD
                                          @Nullable Long timeJoined, @Nullable DashboardSearchTags dashboardSearchTags)
             throws StorageQueryException {
         // TODO..
@@ -596,13 +574,6 @@
         try {
             // TODO..
             return ActiveUsersQueries.countUsersEnabledTotpAndActiveSince(this, time);
-=======
-                                         @Nullable Long timeJoined,
-            @Nullable DashboardSearchTags dashboardSearchTags)
-            throws StorageQueryException {
-        try {
-            return GeneralQueries.getUsers(this, limit, timeJoinedOrder, includeRecipeIds, userId, timeJoined, dashboardSearchTags);
->>>>>>> ff04fd72
         } catch (SQLException e) {
             throw new StorageQueryException(e);
         }
@@ -620,48 +591,8 @@
     }
 
     @Override
-<<<<<<< HEAD
     public SessionInfo getSessionInfo_Transaction(TenantIdentifier tenantIdentifier, TransactionConnection con,
                                                   String sessionHandle)
-=======
-    public void updateLastActive(String userId) throws StorageQueryException {
-        try {
-            ActiveUsersQueries.updateUserLastActive(this, userId);
-        } catch (SQLException e) {
-            throw new StorageQueryException(e);
-        }
-    }
-
-    @Override
-    public int countUsersActiveSince(long time) throws StorageQueryException {
-        try {
-            return ActiveUsersQueries.countUsersActiveSince(this, time);
-        } catch (SQLException e) {
-            throw new StorageQueryException(e);
-        }
-    }
-
-    @Override
-    public int countUsersEnabledTotp() throws StorageQueryException {
-        try {
-            return ActiveUsersQueries.countUsersEnabledTotp(this);
-        } catch (SQLException e) {
-            throw new StorageQueryException(e);
-        }
-    }
-
-    @Override
-    public int countUsersEnabledTotpAndActiveSince(long time) throws StorageQueryException {
-        try {
-            return ActiveUsersQueries.countUsersEnabledTotpAndActiveSince(this, time);
-        } catch (SQLException e) {
-            throw new StorageQueryException(e);
-        }
-    }
-
-    @Override
-    public SessionInfo getSessionInfo_Transaction(TransactionConnection con, String sessionHandle)
->>>>>>> ff04fd72
             throws StorageQueryException {
         // TODO..
         Connection sqlCon = (Connection) con.getConnection();
@@ -2080,18 +2011,10 @@
         } else if (className.equals(JWTRecipeStorage.class.getName())) {
             return false;
         } else if (className.equals(TOTPStorage.class.getName())) {
-<<<<<<< HEAD
             try {
                 TOTPDevice[] devices = TOTPQueries.getDevices(this, userId);
                 return devices.length > 0;
             } catch (SQLException e) {
-=======
-            try{
-                TOTPDevice[] devices = TOTPQueries.getDevices(this, userId);
-                return devices.length > 0;
-            }
-            catch (SQLException e){
->>>>>>> ff04fd72
                 throw new StorageQueryException(e);
             }
         } else {
@@ -2222,15 +2145,11 @@
         }
     }
 
-<<<<<<< HEAD
     @Override
     public DashboardUser getDashboardUserByEmail(AppIdentifier appIdentifier, String
             email) throws
             StorageQueryException {
         // TODO..
-=======
-    public DashboardUser getDashboardUserByEmail(String email) throws StorageQueryException {
->>>>>>> ff04fd72
         try {
             return DashboardQueries.getDashboardUserByEmail(this, email);
         } catch (SQLException e) {
@@ -2238,15 +2157,10 @@
         }
     }
 
-<<<<<<< HEAD
     @Override
     public void updateDashboardUsersEmailWithUserId_Transaction
             (AppIdentifier appIdentifier, TransactionConnection con, String userId,
              String newEmail)
-=======
-    public void updateDashboardUsersEmailWithUserId_Transaction(TransactionConnection con, String userId,
-                                                                String newEmail)
->>>>>>> ff04fd72
             throws StorageQueryException, io.supertokens.pluginInterface.dashboard.exceptions.DuplicateEmailException,
             UserIdNotFoundException {
         // TODO..
@@ -2267,20 +2181,12 @@
         }
     }
 
-<<<<<<< HEAD
     @Override
     public void updateDashboardUsersPasswordWithUserId_Transaction
             (AppIdentifier appIdentifier, TransactionConnection con, String userId,
              String newPassword)
-            throws StorageQueryException,
-
-            UserIdNotFoundException {
-        // TODO..
-=======
-    public void updateDashboardUsersPasswordWithUserId_Transaction(TransactionConnection con, String userId,
-                                                                   String newPassword)
             throws StorageQueryException, UserIdNotFoundException {
->>>>>>> ff04fd72
+        // TODO..
         Connection sqlCon = (Connection) con.getConnection();
         try {
             if (!DashboardQueries.updateDashboardUsersPasswordWithUserId_Transaction(
@@ -2293,16 +2199,12 @@
         }
     }
 
-<<<<<<< HEAD
 
     @Override
     public DashboardSessionInfo[] getAllSessionsForUserId(AppIdentifier
                                                                   appIdentifier, String userId) throws
             StorageQueryException {
         // TODO..
-=======
-    public DashboardSessionInfo[] getAllSessionsForUserId(String userId) throws StorageQueryException {
->>>>>>> ff04fd72
         try {
             return DashboardQueries.getAllSessionsForUserId(this, userId);
         } catch (SQLException e) {
@@ -2362,15 +2264,11 @@
         }
     }
 
-<<<<<<< HEAD
     @Override
     public DashboardUser getDashboardUserByUserId(AppIdentifier
                                                           appIdentifier, String userId) throws
             StorageQueryException {
         // TODO..
-=======
-    public DashboardUser getDashboardUserByUserId(String userId) throws StorageQueryException {
->>>>>>> ff04fd72
         try {
             return DashboardQueries.getDashboardUserByUserId(this, userId);
         } catch (SQLException e) {
@@ -2378,7 +2276,6 @@
         }
     }
 
-<<<<<<< HEAD
     @Override
     public void modifyConfigToAddANewUserPoolForTesting(JsonObject config,
                                                         int poolNumber) {
@@ -2480,19 +2377,6 @@
                             + Config.getConfig(this)
                             .getTotpUserDevicesTable() +
                             ".device_name" + ")")) {
-=======
-    // TOTP recipe:
-
-    @Override
-    public void createDevice(TOTPDevice device) throws StorageQueryException, DeviceAlreadyExistsException {
-        try {
-            TOTPQueries.createDevice(this, device);
-        } catch (StorageTransactionLogicException e) {
-            String message = e.actualException.getMessage();
-            if (message.equals("[SQLITE_CONSTRAINT]  Abort due to constraint violation (UNIQUE constraint failed: "
-                    + Config.getConfig(this).getTotpUserDevicesTable() + ".user_id, "
-                    + Config.getConfig(this).getTotpUserDevicesTable() + ".device_name" + ")")) {
->>>>>>> ff04fd72
                 throw new DeviceAlreadyExistsException();
             }
 
@@ -2501,19 +2385,12 @@
     }
 
     @Override
-<<<<<<< HEAD
     public void markDeviceAsVerified(AppIdentifier appIdentifier, String userId, String deviceName)
             throws StorageQueryException, UnknownDeviceException {
         try {
             // TODO..
             int matchedCount = TOTPQueries.markDeviceAsVerified(this,
                     userId, deviceName);
-=======
-    public void markDeviceAsVerified(String userId, String deviceName)
-            throws StorageQueryException, UnknownDeviceException {
-        try {
-            int matchedCount = TOTPQueries.markDeviceAsVerified(this, userId, deviceName);
->>>>>>> ff04fd72
             if (matchedCount == 0) {
                 // Note matchedCount != updatedCount
                 throw new UnknownDeviceException();
@@ -2525,7 +2402,6 @@
     }
 
     @Override
-<<<<<<< HEAD
     public int deleteDevice_Transaction(TransactionConnection con, AppIdentifier appIdentifier, String userId,
                                         String deviceName)
             throws StorageQueryException {
@@ -2534,27 +2410,15 @@
         try {
             return TOTPQueries.deleteDevice_Transaction(this, sqlCon,
                     userId, deviceName);
-=======
-    public int deleteDevice_Transaction(TransactionConnection con, String userId, String deviceName)
-            throws StorageQueryException {
-        Connection sqlCon = (Connection) con.getConnection();
-        try {
-            return TOTPQueries.deleteDevice_Transaction(this, sqlCon, userId, deviceName);
->>>>>>> ff04fd72
-        } catch (SQLException e) {
-            throw new StorageQueryException(e);
-        }
-    }
-
-    @Override
-<<<<<<< HEAD
+        } catch (SQLException e) {
+            throw new StorageQueryException(e);
+        }
+    }
+
+    @Override
     public void removeUser_Transaction(TransactionConnection con, AppIdentifier appIdentifier, String userId)
             throws StorageQueryException {
         // TODO..
-=======
-    public void removeUser_Transaction(TransactionConnection con, String userId)
-            throws StorageQueryException {
->>>>>>> ff04fd72
         Connection sqlCon = (Connection) con.getConnection();
         try {
             TOTPQueries.removeUser_Transaction(this, sqlCon, userId);
@@ -2564,7 +2428,6 @@
     }
 
     @Override
-<<<<<<< HEAD
     public boolean removeUser(TenantIdentifier tenantIdentifier, String userId)
             throws StorageQueryException {
         // TODO..
@@ -2580,19 +2443,11 @@
         try {
             int updatedCount = TOTPQueries.updateDeviceName(this,
                     userId, oldDeviceName, newDeviceName);
-=======
-    public void updateDeviceName(String userId, String oldDeviceName, String newDeviceName)
-            throws StorageQueryException, DeviceAlreadyExistsException,
-            UnknownDeviceException {
-        try {
-            int updatedCount = TOTPQueries.updateDeviceName(this, userId, oldDeviceName, newDeviceName);
->>>>>>> ff04fd72
             if (updatedCount == 0) {
                 throw new UnknownDeviceException();
             }
         } catch (SQLException e) {
             if (e.getMessage().equals(
-<<<<<<< HEAD
                     "[SQLITE_CONSTRAINT]  Abort due to constraint " +
                             "violation (UNIQUE constraint failed: "
                             + Config.getConfig(this)
@@ -2600,25 +2455,15 @@
                             + Config.getConfig(this)
                             .getTotpUserDevicesTable() +
                             ".device_name" + ")")) {
-=======
-                    "[SQLITE_CONSTRAINT]  Abort due to constraint violation (UNIQUE constraint failed: "
-                            + Config.getConfig(this).getTotpUserDevicesTable() + ".user_id, "
-                            + Config.getConfig(this).getTotpUserDevicesTable() + ".device_name" + ")")) {
->>>>>>> ff04fd72
                 throw new DeviceAlreadyExistsException();
             }
         }
     }
 
     @Override
-<<<<<<< HEAD
     public TOTPDevice[] getDevices(AppIdentifier appIdentifier, String userId)
             throws StorageQueryException {
         // TODO..
-=======
-    public TOTPDevice[] getDevices(String userId)
-            throws StorageQueryException {
->>>>>>> ff04fd72
         try {
             return TOTPQueries.getDevices(this, userId);
         } catch (SQLException e) {
@@ -2627,7 +2472,6 @@
     }
 
     @Override
-<<<<<<< HEAD
     public TOTPDevice[] getDevices_Transaction(TransactionConnection
                                                        con, AppIdentifier appIdentifier, String userId)
             throws StorageQueryException {
@@ -2636,20 +2480,12 @@
         try {
             return TOTPQueries.getDevices_Transaction(this, sqlCon,
                     userId);
-=======
-    public TOTPDevice[] getDevices_Transaction(TransactionConnection con, String userId)
-            throws StorageQueryException {
-        Connection sqlCon = (Connection) con.getConnection();
-        try {
-            return TOTPQueries.getDevices_Transaction(this, sqlCon, userId);
->>>>>>> ff04fd72
-        } catch (SQLException e) {
-            throw new StorageQueryException(e);
-        }
-    }
-
-    @Override
-<<<<<<< HEAD
+        } catch (SQLException e) {
+            throw new StorageQueryException(e);
+        }
+    }
+
+    @Override
     public void insertUsedCode_Transaction(TransactionConnection con, TenantIdentifier tenantIdentifier,
                                            TOTPUsedCode usedCodeObj)
             throws StorageQueryException, TotpNotEnabledException, UsedCodeAlreadyExistsException {
@@ -2658,19 +2494,11 @@
         try {
             TOTPQueries.insertUsedCode_Transaction(this, sqlCon,
                     usedCodeObj);
-=======
-    public void insertUsedCode_Transaction(TransactionConnection con, TOTPUsedCode usedCodeObj)
-            throws StorageQueryException, TotpNotEnabledException, UsedCodeAlreadyExistsException {
-        Connection sqlCon = (Connection) con.getConnection();
-        try {
-            TOTPQueries.insertUsedCode_Transaction(this, sqlCon, usedCodeObj);
->>>>>>> ff04fd72
         } catch (SQLException e) {
             String message = e.getMessage();
             // No user/device exists for the given usedCodeObj.userId
 
             if (message
-<<<<<<< HEAD
                     .equals("[SQLITE_CONSTRAINT]  Abort due to " +
                             "constraint violation (FOREIGN KEY " +
                             "constraint " +
@@ -2686,15 +2514,6 @@
                             + Config.getConfig(this)
                             .getTotpUsedCodesTable() +
                             ".created_time_ms" + ")")) {
-=======
-                    .equals("[SQLITE_CONSTRAINT]  Abort due to constraint violation (FOREIGN KEY constraint failed)")) {
-                throw new TotpNotEnabledException();
-            }
-            // Failed due to primary key on (userId, created_time)
-            if (message.equals("[SQLITE_CONSTRAINT]  Abort due to constraint violation (UNIQUE constraint failed: "
-                    + Config.getConfig(this).getTotpUsedCodesTable() + ".user_id, "
-                    + Config.getConfig(this).getTotpUsedCodesTable() + ".created_time_ms" + ")")) {
->>>>>>> ff04fd72
                 throw new UsedCodeAlreadyExistsException();
             }
 
@@ -2703,7 +2522,6 @@
     }
 
     @Override
-<<<<<<< HEAD
     public TOTPUsedCode[] getAllUsedCodesDescOrder_Transaction
             (TransactionConnection con, TenantIdentifier tenantIdentifier, String userId)
             throws StorageQueryException {
@@ -2712,35 +2530,21 @@
         try {
             return TOTPQueries.getAllUsedCodesDescOrder_Transaction(
                     this, sqlCon, userId);
-=======
-    public TOTPUsedCode[] getAllUsedCodesDescOrder_Transaction(TransactionConnection con, String userId)
-            throws StorageQueryException {
-        Connection sqlCon = (Connection) con.getConnection();
-        try {
-            return TOTPQueries.getAllUsedCodesDescOrder_Transaction(this, sqlCon, userId);
->>>>>>> ff04fd72
-        } catch (SQLException e) {
-            throw new StorageQueryException(e);
-        }
-    }
-
-    @Override
-<<<<<<< HEAD
+        } catch (SQLException e) {
+            throw new StorageQueryException(e);
+        }
+    }
+
+    @Override
     public int removeExpiredCodes(TenantIdentifier tenantIdentifier, long expiredBefore)
             throws StorageQueryException {
         try {
             // TODO..
-=======
-    public int removeExpiredCodes(long expiredBefore)
-            throws StorageQueryException {
-        try {
->>>>>>> ff04fd72
             return TOTPQueries.removeExpiredCodes(this, expiredBefore);
         } catch (SQLException e) {
             throw new StorageQueryException(e);
         }
     }
-<<<<<<< HEAD
 
     @Override
     public Set<String> getValidFieldsInConfig() {
@@ -2751,6 +2555,4 @@
     public void setLogLevels(Set<LOG_LEVEL> logLevels) {
         // TODO
     }
-=======
->>>>>>> ff04fd72
 }