/*
 *    Copyright (c) 2020, VRAI Labs and/or its affiliates. All rights reserved.
 *
 *    This software is licensed under the Apache License, Version 2.0 (the
 *    "License") as published by the Apache Software Foundation.
 *
 *    You may not use this file except in compliance with the License. You may
 *    obtain a copy of the License at http://www.apache.org/licenses/LICENSE-2.0
 *
 *    Unless required by applicable law or agreed to in writing, software
 *    distributed under the License is distributed on an "AS IS" BASIS, WITHOUT
 *    WARRANTIES OR CONDITIONS OF ANY KIND, either express or implied. See the
 *    License for the specific language governing permissions and limitations
 *    under the License.
 */

package io.supertokens.config;

import com.fasterxml.jackson.annotation.JsonAlias;
import com.fasterxml.jackson.annotation.JsonIgnoreProperties;
import com.fasterxml.jackson.annotation.JsonProperty;
import com.google.gson.Gson;
import com.google.gson.GsonBuilder;
import com.google.gson.JsonElement;
import com.google.gson.JsonObject;
import io.supertokens.Main;
import io.supertokens.cliOptions.CLIOptions;
import io.supertokens.pluginInterface.LOG_LEVEL;
import io.supertokens.pluginInterface.exceptions.InvalidConfigException;
import org.apache.catalina.filters.RemoteAddrFilter;
import org.jetbrains.annotations.TestOnly;

import java.io.File;
import java.io.IOException;
import java.util.*;
import java.util.regex.PatternSyntaxException;

@JsonIgnoreProperties(ignoreUnknown = true)
public class CoreConfig {

    @JsonProperty
    private int core_config_version = -1;

    @JsonProperty
    private long access_token_validity = 3600; // in seconds

    @JsonProperty
    private boolean access_token_blacklisting = false;

    @JsonProperty
    private double refresh_token_validity = 60 * 2400; // in mins

    @JsonProperty
    private long password_reset_token_lifetime = 3600000; // in MS

    @JsonProperty
    private long email_verification_token_lifetime = 24 * 3600 * 1000; // in MS

    @JsonProperty
    private int passwordless_max_code_input_attempts = 5;

    @JsonProperty
    private long passwordless_code_lifetime = 900000; // in MS

    @JsonProperty
    private int totp_max_attempts = 5;

    @JsonProperty
    private int totp_rate_limit_cooldown_sec = 900; // in seconds (Default 15 mins)

    private final String logDefault = "asdkfahbdfk3kjHS";
    @JsonProperty
    private String info_log_path = logDefault;

    @JsonProperty
    private String error_log_path = logDefault;

    @JsonProperty
    private boolean access_token_signing_key_dynamic = true;

    @JsonProperty("access_token_dynamic_signing_key_update_interval")
    @JsonAlias({"access_token_dynamic_signing_key_update_interval", "access_token_signing_key_update_interval"})
    private double access_token_dynamic_signing_key_update_interval = 168; // in hours

    @JsonProperty
    private int port = 3567;

    @JsonProperty
    private String host = "localhost";

    @JsonProperty
    private int max_server_pool_size = 10;

    @JsonProperty
    private String api_keys = null;

    @JsonProperty
    private boolean disable_telemetry = false;

    @JsonProperty
    private String password_hashing_alg = "BCRYPT";

    @JsonProperty
    private int argon2_iterations = 1;

    @JsonProperty
    private int argon2_memory_kb = 87795; // 85 mb

    @JsonProperty
    private int argon2_parallelism = 2;

    @JsonProperty
    private int argon2_hashing_pool_size = 1;

    @JsonProperty
    private int firebase_password_hashing_pool_size = 1;

    @JsonProperty
    private int bcrypt_log_rounds = 11;

    // TODO: add https in later version
    // # (OPTIONAL) boolean value (true or false). Set to true if you want to enable
    // https requests to SuperTokens.
    // # If you are not running SuperTokens within a closed network along with your
    // API process, for
    // # example if you are using multiple cloud vendors, then it is recommended to
    // set this to true.
    // # webserver_https_enabled:
    @JsonProperty
    private boolean webserver_https_enabled = false;

    @JsonProperty
    private String base_path = "";

    @JsonProperty
    private String log_level = "INFO";

    @JsonProperty
    private String firebase_password_hashing_signer_key = null;

    @JsonProperty
    private String ip_allow_regex = null;

    @JsonProperty
    private String ip_deny_regex = null;

    @JsonProperty
    private String supertokens_saas_secret = null;

    private Set<LOG_LEVEL> allowedLogLevels = null;

    public static Set<String> getValidFields() {
        CoreConfig coreConfig = new CoreConfig();
        JsonObject coreConfigObj = new GsonBuilder().serializeNulls().create().toJsonTree(coreConfig).getAsJsonObject();

        Set<String> validFields = new HashSet<>();
        for (Map.Entry<String, JsonElement> entry : coreConfigObj.entrySet()) {
            validFields.add(entry.getKey());
        }

        // Adding the aliases
        validFields.add("access_token_signing_key_update_interval");
        return validFields;
    }

    public String getIpAllowRegex() {
        if (ip_allow_regex != null && ip_allow_regex.trim().equals("")) {
            return null;
        }
        return ip_allow_regex;
    }

    public String getIpDenyRegex() {
        if (ip_deny_regex != null && ip_deny_regex.trim().equals("")) {
            return null;
        }
        return ip_deny_regex;
    }

    public Set<LOG_LEVEL> getLogLevels(Main main) {
        if (allowedLogLevels != null) {
            return allowedLogLevels;
        }
        LOG_LEVEL logLevel = LOG_LEVEL.valueOf(this.log_level.toUpperCase());
        allowedLogLevels = new HashSet<>();
        if (logLevel == LOG_LEVEL.NONE) {
            return allowedLogLevels;
        }
        allowedLogLevels.add(LOG_LEVEL.ERROR);
        if (logLevel == LOG_LEVEL.ERROR) {
            return allowedLogLevels;
        }
        allowedLogLevels.add(LOG_LEVEL.WARN);
        if (logLevel == LOG_LEVEL.WARN) {
            return allowedLogLevels;
        }
        allowedLogLevels.add(LOG_LEVEL.INFO);
        if (logLevel == LOG_LEVEL.INFO) {
            return allowedLogLevels;
        }
        allowedLogLevels.add(LOG_LEVEL.DEBUG);
        return allowedLogLevels;
    }

    public String getBasePath() {
        String base_path = this.base_path; // Don't modify the original value from the config
        if (base_path == null || base_path.equals("/") || base_path.isEmpty()) {
            return "";
        }
        while (base_path.contains("//")) { // Catch corner case where there are multiple '/' together
            base_path = base_path.replace("//", "/");
        }
        if (!base_path.startsWith("/")) { // Add leading '/'
            base_path = "/" + base_path;
        }
        if (base_path.endsWith("/")) { // Remove trailing '/'
            base_path = base_path.substring(0, base_path.length() - 1);
        }
        return base_path;
    }

    public enum PASSWORD_HASHING_ALG {
        ARGON2, BCRYPT, FIREBASE_SCRYPT
    }

    public int getArgon2HashingPoolSize() {
        // the reason we do Math.max below is that if the password hashing algo is
        // bcrypt,
        // then we don't check the argon2 hashing pool size config at all. In this case,
        // if the user gives a <= 0 number, it crashes the core (since it creates a
        // blockedqueue in PaswordHashing
        // .java with length <= 0). So we do a Math.max
        return Math.max(1, argon2_hashing_pool_size);
    }

    public int getFirebaseSCryptPasswordHashingPoolSize() {
        return Math.max(1, firebase_password_hashing_pool_size);
    }

    public int getArgon2Iterations() {
        return argon2_iterations;
    }

    public int getBcryptLogRounds() {
        return bcrypt_log_rounds;
    }

    public int getArgon2MemoryKb() {
        return argon2_memory_kb;
    }

    public int getArgon2Parallelism() {
        return argon2_parallelism;
    }

    public String getFirebase_password_hashing_signer_key() {
        if (firebase_password_hashing_signer_key == null) {
            throw new IllegalStateException("'firebase_password_hashing_signer_key' cannot be null");
        }
        return firebase_password_hashing_signer_key;
    }

    public PASSWORD_HASHING_ALG getPasswordHashingAlg() {
        return PASSWORD_HASHING_ALG.valueOf(password_hashing_alg.toUpperCase());
    }

    @TestOnly
    public void setPasswordHashingAlg(PASSWORD_HASHING_ALG algo) {
        this.password_hashing_alg = algo.toString();
    }

    public int getConfigVersion() {
        return core_config_version;
    }

    public long getAccessTokenValidity() {
        return access_token_validity * 1000;
    }

    public boolean getAccessTokenBlacklisting() {
        return access_token_blacklisting;
    }

    public long getRefreshTokenValidity() {
        return (long) (refresh_token_validity * 60 * 1000);
    }

    public long getPasswordResetTokenLifetime() {
        return password_reset_token_lifetime;
    }

    public long getEmailVerificationTokenLifetime() {
        return email_verification_token_lifetime;
    }

    public int getPasswordlessMaxCodeInputAttempts() {
        return passwordless_max_code_input_attempts;
    }

    public long getPasswordlessCodeLifetime() {
        return passwordless_code_lifetime;
    }

    public int getTotpMaxAttempts() {
        return totp_max_attempts;
    }

<<<<<<< HEAD
    /**
     * TOTP rate limit cooldown time (in seconds)
     */
=======
    /** TOTP rate limit cooldown time (in seconds) */
>>>>>>> ff04fd72
    public int getTotpRateLimitCooldownTimeSec() {
        return totp_rate_limit_cooldown_sec;
    }

    public boolean isTelemetryDisabled() {
        return disable_telemetry;
    }

    public String getInfoLogPath(Main main) {
        if (info_log_path == null || info_log_path.equalsIgnoreCase("null")) {
            return "null";
        }
        if (info_log_path.equals(logDefault)) {
            // this works for windows as well
            return CLIOptions.get(main).getInstallationPath() + "logs/info.log";
        }
        return info_log_path;
    }

    public String getErrorLogPath(Main main) {
        if (error_log_path == null || error_log_path.equalsIgnoreCase("null")) {
            return "null";
        }
        if (error_log_path.equals(logDefault)) {
            // this works for windows as well
            return CLIOptions.get(main).getInstallationPath() + "logs/error.log";
        }
        return error_log_path;
    }

    public boolean getAccessTokenSigningKeyDynamic() {
        return access_token_signing_key_dynamic;
    }

    public long getAccessTokenDynamicSigningKeyUpdateInterval() {
        return (long) (access_token_dynamic_signing_key_update_interval * 3600 * 1000);
    }

    public String[] getAPIKeys() {
        if (api_keys == null) {
            return null;
        }
        return api_keys.trim().replaceAll("\\s", "").split(",");
    }

    public String getSuperTokensSaaSSecret() {
        if (supertokens_saas_secret != null) {
            return supertokens_saas_secret.trim();
        }
        return null;
    }

    public int getPort(Main main) {
        Integer cliPort = CLIOptions.get(main).getPort();
        if (cliPort != null) {
            return cliPort;
        }
        return port;
    }

    public String getHost(Main main) {
        String cliHost = CLIOptions.get(main).getHost();
        if (cliHost != null) {
            return cliHost;
        }
        return host;
    }

    public int getMaxThreadPoolSize() {
        return max_server_pool_size;
    }

    public boolean getHttpsEnabled() {
        return webserver_https_enabled;
    }

    private String getConfigFileLocation(Main main) {
        return new File(CLIOptions.get(main).getConfigFilePath() == null
                ? CLIOptions.get(main).getInstallationPath() + "config.yaml"
                : CLIOptions.get(main).getConfigFilePath()).getAbsolutePath();
    }

    void validate(Main main) throws InvalidConfigException {
        if (getConfigVersion() == -1) {
            throw new InvalidConfigException(
                    "'core_config_version' is not set in the config.yaml file. Please redownload and install "
                            + "SuperTokens");
        }
        if (access_token_validity < 1 || access_token_validity > 86400000) {
            throw new InvalidConfigException(
                    "'access_token_validity' must be between 1 and 86400000 seconds inclusive. The config file can be"
                            + " found here: " + getConfigFileLocation(main));
        }
        Boolean validityTesting = CoreConfigTestContent.getInstance(main)
                .getValue(CoreConfigTestContent.VALIDITY_TESTING);
        validityTesting = validityTesting == null ? false : validityTesting;
        if ((refresh_token_validity * 60) <= access_token_validity) {
            if (!Main.isTesting || validityTesting) {
                throw new InvalidConfigException(
                        "'refresh_token_validity' must be strictly greater than 'access_token_validity'. The config "
                                + "file can be found here: " + getConfigFileLocation(main));
            }
        }

        if (!Main.isTesting || validityTesting) { // since in testing we make this really small
            if (access_token_dynamic_signing_key_update_interval < 1) {
<<<<<<< HEAD
                throw new InvalidConfigException(
=======
                throw new QuitProgramException(
>>>>>>> ff04fd72
                        "'access_token_dynamic_signing_key_update_interval' must be greater than, equal to 1 hour. The "
                                + "config file can be found here: " + getConfigFileLocation(main));
            }
        }

        if (password_reset_token_lifetime <= 0) {
            throw new InvalidConfigException("'password_reset_token_lifetime' must be >= 0");
        }

        if (email_verification_token_lifetime <= 0) {
            throw new InvalidConfigException("'email_verification_token_lifetime' must be >= 0");
        }

        if (passwordless_code_lifetime <= 0) {
            throw new InvalidConfigException("'passwordless_code_lifetime' must be > 0");
        }

        if (passwordless_max_code_input_attempts <= 0) {
            throw new InvalidConfigException("'passwordless_max_code_input_attempts' must be > 0");
        }

        if (totp_max_attempts <= 0) {
            throw new InvalidConfigException("'totp_max_attempts' must be > 0");
        }

        if (totp_rate_limit_cooldown_sec <= 0) {
            throw new InvalidConfigException("'totp_rate_limit_cooldown_sec' must be > 0");
        }

        if (totp_max_attempts <= 0) {
            throw new QuitProgramException("'totp_max_attempts' must be > 0");
        }

        if (totp_rate_limit_cooldown_sec <= 0) {
            throw new QuitProgramException("'totp_rate_limit_cooldown_sec' must be > 0");
        }

        if (max_server_pool_size <= 0) {
            throw new InvalidConfigException(
                    "'max_server_pool_size' must be >= 1. The config file can be found here: "
                            + getConfigFileLocation(main));
        }

        if (api_keys != null) {
            String[] keys = api_keys.split(",");
            for (int i = 0; i < keys.length; i++) {
                String currKey = keys[i].trim();
                if (currKey.length() < 20) {
                    throw new InvalidConfigException(
                            "One of the API keys is too short. Please use at least 20 characters");
                }
                for (int y = 0; y < currKey.length(); y++) {
                    char currChar = currKey.charAt(y);
                    if (!(currChar == '=' || currChar == '-' || (currChar >= '0' && currChar <= '9')
                            || (currChar >= 'a' && currChar <= 'z') || (currChar >= 'A' && currChar <= 'Z'))) {
                        throw new InvalidConfigException(
                                "Invalid characters in API key. Please only use '=', '-' and alpha-numeric (including"
                                        + " capitals)");
                    }
                }
            }
        }

        if (supertokens_saas_secret != null) {
            if (api_keys == null) {
                throw new InvalidConfigException(
                        "supertokens_saas_secret can only be used when api_key is also defined");
            }
            if (supertokens_saas_secret.length() < 40) {
                throw new InvalidConfigException(
                        "supertokens_saas_secret is too short. Please use at least 40 characters");
            }
            for (int y = 0; y < supertokens_saas_secret.length(); y++) {
                char currChar = supertokens_saas_secret.charAt(y);
                if (!(currChar == '=' || currChar == '-' || (currChar >= '0' && currChar <= '9')
                        || (currChar >= 'a' && currChar <= 'z') || (currChar >= 'A' && currChar <= 'Z'))) {
                    throw new InvalidConfigException(
                            "Invalid characters in supertokens_saas_secret key. Please only use '=', '-' and " +
                                    "alpha-numeric (including"
                                    + " capitals)");
                }
            }
        }

        if (!password_hashing_alg.equalsIgnoreCase("ARGON2") && !password_hashing_alg.equalsIgnoreCase("BCRYPT")) {
            throw new InvalidConfigException("'password_hashing_alg' must be one of 'ARGON2' or 'BCRYPT'");
        }

        if (password_hashing_alg.equalsIgnoreCase("ARGON2")) {
            if (argon2_iterations <= 0) {
                throw new InvalidConfigException("'argon2_iterations' must be >= 1");
            }

            if (argon2_parallelism <= 0) {
                throw new InvalidConfigException("'argon2_parallelism' must be >= 1");
            }

            if (argon2_memory_kb <= 0) {
                throw new InvalidConfigException("'argon2_memory_kb' must be >= 1");
            }

            if (argon2_hashing_pool_size <= 0) {
                throw new InvalidConfigException("'argon2_hashing_pool_size' must be >= 1");
            }

            if (argon2_hashing_pool_size > max_server_pool_size) {
                throw new InvalidConfigException(
                        "'argon2_hashing_pool_size' must be <= 'max_server_pool_size'");
            }
        } else if (password_hashing_alg.equalsIgnoreCase("BCRYPT")) {
            if (bcrypt_log_rounds <= 0) {
                throw new InvalidConfigException("'bcrypt_log_rounds' must be >= 1");
            }
        }

        if (base_path != null && !base_path.equals("") && !base_path.equals("/")) {
            if (base_path.contains(" ")) {
                throw new InvalidConfigException("Invalid characters in base_path config");
            }
        }

        if (!log_level.equalsIgnoreCase("info") && !log_level.equalsIgnoreCase("none")
                && !log_level.equalsIgnoreCase("error") && !log_level.equalsIgnoreCase("warn")
                && !log_level.equalsIgnoreCase("debug")) {
            throw new InvalidConfigException(
                    "'log_level' config must be one of \"NONE\",\"DEBUG\", \"INFO\", \"WARN\" or \"ERROR\".");
        }

        {
            // IP Filter validation
            RemoteAddrFilter filter = new RemoteAddrFilter();
            if (ip_allow_regex != null) {
                try {
                    filter.setAllow(ip_allow_regex);
                } catch (PatternSyntaxException e) {
                    throw new InvalidConfigException("Provided regular expression is invalid for ip_allow_regex config");
                }
            }
            if (ip_deny_regex != null) {
                try {
                    filter.setDeny(ip_deny_regex);
                } catch (PatternSyntaxException e) {
                    throw new InvalidConfigException("Provided regular expression is invalid for ip_deny_regex config");
                }
            }
        }
    }

    public void createLoggingFile(Main main) throws IOException {
        if (!getInfoLogPath(main).equals("null")) {
            File infoLog = new File(getInfoLogPath(main));
            if (!infoLog.exists()) {
                File parent = infoLog.getParentFile();
                if (parent != null) {
                    parent.mkdirs();
                }
                infoLog.createNewFile();
            }
        }

        if (!getErrorLogPath(main).equals("null")) {
            File errorLog = new File(getErrorLogPath(main));
            if (!errorLog.exists()) {
                File parent = errorLog.getParentFile();
                if (parent != null) {
                    parent.mkdirs();
                }
                errorLog.createNewFile();
            }
        }
    }


    static void assertThatCertainConfigIsNotSetForAppOrTenants(JsonObject config) throws InvalidConfigException {
        // these are all configs that are per core. So we do not allow the developer to set these dynamically.
        if (config.has("argon2_hashing_pool_size")) {
            throw new InvalidConfigException(
                    "argon2_hashing_pool_size can only be set via the core's base config setting");
        }

        if (config.has("firebase_password_hashing_pool_size")) {
            throw new InvalidConfigException(
                    "firebase_password_hashing_pool_size can only be set via the core's base config setting");
        }

        if (config.has("base_path")) {
            throw new InvalidConfigException(
                    "base_path can only be set via the core's base config setting");
        }

        if (config.has("log_level")) {
            throw new InvalidConfigException(
                    "log_level can only be set via the core's base config setting");
        }

        if (config.has("host")) {
            throw new InvalidConfigException(
                    "host can only be set via the core's base config setting");
        }

        if (config.has("port")) {
            throw new InvalidConfigException(
                    "port can only be set via the core's base config setting");
        }

        if (config.has("info_log_path")) {
            throw new InvalidConfigException(
                    "info_log_path can only be set via the core's base config setting");
        }

        if (config.has("error_log_path")) {
            throw new InvalidConfigException(
                    "error_log_path can only be set via the core's base config setting");
        }

        if (config.has("webserver_https_enabled")) {
            throw new InvalidConfigException(
                    "webserver_https_enabled can only be set via the core's base config setting");
        }

        if (config.has("max_server_pool_size")) {
            throw new InvalidConfigException(
                    "max_server_pool_size can only be set via the core's base config setting");
        }

        if (config.has("supertokens_saas_secret")) {
            throw new InvalidConfigException(
                    "supertokens_saas_secret can only be set via the core's base config setting");
        }
    }

    void assertThatConfigFromSameAppIdAreNotConflicting(CoreConfig other) throws InvalidConfigException {
        // we do not allow different values for this across tenants in the same app cause the keys are shared
        // across all tenants
        if (other.getAccessTokenSigningKeyDynamic() != this.getAccessTokenSigningKeyDynamic()) {
            throw new InvalidConfigException(
                    "You cannot set different values for access_token_signing_key_dynamic for the same appId");
        }

        // we do not allow different values for this across tenants in the same app cause the keys are shared
        // across all tenants
        if (other.getAccessTokenDynamicSigningKeyUpdateInterval() !=
                this.getAccessTokenDynamicSigningKeyUpdateInterval()) {
            throw new InvalidConfigException(
                    "You cannot set different values for access_token_dynamic_signing_key_update_interval for the " +
                            "same appId");
        }

        if (other.getAccessTokenValidity() != this.getAccessTokenValidity()) {
            throw new InvalidConfigException(
                    "You cannot set different values for access_token_validity for the same appId");
        }

        if (other.getRefreshTokenValidity() != this.getRefreshTokenValidity()) {
            throw new InvalidConfigException(
                    "You cannot set different values for refresh_token_validity for the same appId");
        }

        if (other.getAccessTokenBlacklisting() != this.getAccessTokenBlacklisting()) {
            throw new InvalidConfigException(
                    "You cannot set different values for access_token_blacklisting for the same appId");
        }

        if (!other.getPasswordHashingAlg().equals(this.getPasswordHashingAlg())) {
            throw new InvalidConfigException(
                    "You cannot set different values for password_hashing_alg for the same appId");
        }

        if (other.getArgon2Iterations() != this.getArgon2Iterations()) {
            throw new InvalidConfigException(
                    "You cannot set different values for argon2_iterations for the same appId");
        }

        if (other.getArgon2MemoryKb() != this.getArgon2MemoryKb()) {
            throw new InvalidConfigException(
                    "You cannot set different values for argon2_memory_kb for the same appId");
        }

        if (other.getArgon2Parallelism() != this.getArgon2Parallelism()) {
            throw new InvalidConfigException(
                    "You cannot set different values for argon2_parallelism for the same appId");
        }

        if (other.getBcryptLogRounds() != this.getBcryptLogRounds()) {
            throw new InvalidConfigException(
                    "You cannot set different values for bcrypt_log_rounds for the same appId");
        }

        if (!Objects.equals(other.firebase_password_hashing_signer_key, this.firebase_password_hashing_signer_key)) {
            throw new InvalidConfigException(
                    "You cannot set different values for firebase_password_hashing_signer_key for the same appId");
        }

        if (other.isTelemetryDisabled() != this.isTelemetryDisabled()) {
            throw new InvalidConfigException(
                    "You cannot set different values for disable_telemetry for the same appId");
        }

        // Check that the same set of API keys are present
        {
            String[] thisKeys = this.getAPIKeys() == null ? new String[0] : Arrays.copyOf(this.getAPIKeys(), this.getAPIKeys().length);
            String[] otherKeys = other.getAPIKeys() == null ? new String[0] : Arrays.copyOf(other.getAPIKeys(), other.getAPIKeys().length);
            Arrays.sort(thisKeys);
            Arrays.sort(otherKeys);

            if (!Arrays.equals(thisKeys, otherKeys)) {
                throw new InvalidConfigException(
                        "You cannot set different values for api_keys for the same appId");
            }
        }
    }
}
<|MERGE_RESOLUTION|>--- conflicted
+++ resolved
@@ -25,6 +25,7 @@
 import com.google.gson.JsonObject;
 import io.supertokens.Main;
 import io.supertokens.cliOptions.CLIOptions;
+import io.supertokens.exceptions.QuitProgramException;
 import io.supertokens.pluginInterface.LOG_LEVEL;
 import io.supertokens.pluginInterface.exceptions.InvalidConfigException;
 import org.apache.catalina.filters.RemoteAddrFilter;
@@ -305,13 +306,9 @@
         return totp_max_attempts;
     }
 
-<<<<<<< HEAD
     /**
      * TOTP rate limit cooldown time (in seconds)
      */
-=======
-    /** TOTP rate limit cooldown time (in seconds) */
->>>>>>> ff04fd72
     public int getTotpRateLimitCooldownTimeSec() {
         return totp_rate_limit_cooldown_sec;
     }
@@ -418,11 +415,7 @@
 
         if (!Main.isTesting || validityTesting) { // since in testing we make this really small
             if (access_token_dynamic_signing_key_update_interval < 1) {
-<<<<<<< HEAD
                 throw new InvalidConfigException(
-=======
-                throw new QuitProgramException(
->>>>>>> ff04fd72
                         "'access_token_dynamic_signing_key_update_interval' must be greater than, equal to 1 hour. The "
                                 + "config file can be found here: " + getConfigFileLocation(main));
             }
@@ -595,7 +588,6 @@
         }
     }
 
-
     static void assertThatCertainConfigIsNotSetForAppOrTenants(JsonObject config) throws InvalidConfigException {
         // these are all configs that are per core. So we do not allow the developer to set these dynamically.
         if (config.has("argon2_hashing_pool_size")) {
