--- conflicted
+++ resolved
@@ -9,13 +9,10 @@
 
 ## [10.1.1]
 
-<<<<<<< HEAD
 - Adds debug logging for the bulk migration process
-=======
 - Bulk migration users upload now returns the ids of the users.
 - Bulk Migration now requires Account Linking to be enabled only if the input data justifies it
 - Speed up Bulk Migration's account linking and primary user making
->>>>>>> aeef6e34
 
 ## [10.1.0]
 
